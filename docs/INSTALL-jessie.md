--- conflicted
+++ resolved
@@ -304,13 +304,9 @@
 
 [Music Player Daemon](https://www.musicpd.org/) (MPD) is a flexible, powerful, server-side application for playing music. Through plugins and libraries it can play a variety of sound files while being controlled by its network protocol. While MPD is running in the background, MPC acts like a player 'on top'. Install both:
 
-<<<<<<< HEAD
 ```
 sudo apt-get install mpd mpc
 ```
-=======
-The VLC media player not only plays almost everything (local files, web streams, playlists, folders), it also comes with a command line interface `CLVC` which we will be using to play media on the Phoniebox.
->>>>>>> 1f9f9303
 
 After the installation, you need to change the configuration file.
 ~~~
@@ -319,14 +315,10 @@
 
 Find these options and change to following:
 
-<<<<<<< HEAD
 * `music_directory "/home/pi/RPi-Jukebox-RFID/shared/audiofolders"`
 * `playlist_directory "/tmp"`
 * `user "root"`
 * `auto_update "yes"` (you have to remove the # in front of that line)
-=======
-Ok, the next step is a severe hack. Quite a radical tweak: we will change the source code of the VLC binary file. We need to do this so that we can control the Phoniebox also over the web app. VLC was designed not to be run with the power of a superuser. In order to trigger VLC from the webserver, this is exactly what we are doing.
->>>>>>> 1f9f9303
 
 Maybe you need to change the audio iFace in the config file, too. By default it uses `PCM` which should work out of the box. If it does not work, try `Master` or `Speakers`. Here you can find more information on [how to find the right audio iFace name](CONFIGURE-jessie.md#configAudioIFace) in the section 'Create settings for audio playout'.
 
@@ -334,21 +326,13 @@
 
 Then you need to update `mpc`:
 
-<<<<<<< HEAD
 ~~~
 mpc update
 ~~~
 
 ## Install mpg123
 
-While we are using *MPD* for all the media to be played on the jukebox, we are using the command line player *mpg123* for the boot sound. More about the boot sound in the file [`CONFIGURE-jessie.md`](CONFIGURE-jessie.md). To install this tiny but reliable player, type:
-=======
-**Note:** changing the binary of VLC to allow the program to be run by the webserver as a superuser is another little step in a long string of potential security problems. In short: the Phoniebox is a perfectly fine project to run for your personal pleasure. It's not fit to run on a public server.
-
-## Install mpg123
-
-While we are using *VLC* for all the media to be played on the Phoniebox, we are using the command line player *mpg123* for the boot sound. More about the boot sound in the file [`CONFIGURE-jessie.md`](CONFIGURE-jessie.md). To install this tiny but reliable player, type:
->>>>>>> 1f9f9303
+While we are using *MPD* for all the media to be played on the Phoniebox, we are using the command line player *mpg123* for the boot sound. More about the boot sound in the file [`CONFIGURE-jessie.md`](CONFIGURE-jessie.md). To install this tiny but reliable player, type:
 
 ```
 $ sudo apt-get install mpg123
