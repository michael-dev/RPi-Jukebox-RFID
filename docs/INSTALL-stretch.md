# <a name="install"></a>Installing Phoniebox on RPi Stretch

*Written for an tested on Raspbian GNU/Linux 9.4 (stretch) Kernel version: 4.14*

The installation is the first step to get your Phoniebox up and running. Once you have done this, proceed to the [configuration](CONFIGURE-stretch.md).

And Once you finished with the configuration, read the [manual](MANUAL.md) to add audio files and RFID cards.

This project has been tested on Raspberry Pi model 1, 2, 3 HiFiBerry and Zero.

**Quick install script:** after you installed Raspbian and are online with your RPi, you might want to proceed to the [install script for Stretch](https://github.com/MiczFlor/RPi-Jukebox-RFID/blob/master/scripts/installscripts/stretch-install-default-01.sh). Having said this, if you are new to your Raspberry, you will learn more going through this step by step.

## Install Raspbian on your RPi

There are a number of operating systems to chose from on the [official RPi download page](https://www.raspberrypi.org/downloads/) on [www.raspberrypi.org](http://www.raspberrypi.org). We want to work with is the official distribution *Raspbian*. 

Install and configure via SSH: if you need to install and configure the Phoniebox via SSH, you might want to jump to the [headless installation](#ssh-install) towards the end of this document.

IMPORTANT: if you want to be sure that you have the same system running that this documentation was written for, you need to use the stretch distribution which you can download here: [2018-03-13-raspbian-stretch.zip](https://downloads.raspberrypi.org/raspbian/images/raspbian-2018-03-14/2018-03-13-raspbian-stretch.zip).

After you downloaded the `zip` file, follow the instructions on the official [INSTALLING OPERATING SYSTEM IMAGES](https://www.raspberrypi.org/documentation/installation/installing-images/README.md) page. I have used [etcher](https://etcher.io/) to make the SD card as described.

## Configure your RPi

Before you boot your RPi for the first time, make sure that you have all the external devices plugged in. What we need at this stage:

1. An external monitor connected over HDMI
2. A WiFi card over USB (unless you are using a RPi with an inbuilt WiFi card).
3. A keyboard and mouse over USB.

Now you have installed and operating system and even a windows manager (called Pixel on Raspbian). Start up your RPi and it will bring you straight to the home screen. Notice that you are not required to log in.

### Configure your keyboard

In the dropdown menu at the top of the home screen, select:

'Berry' > Preferences > Mouse and Keyboard Settings

Now select the tab *Keyboard* and then click *Keyboard Layout...* at the bottom right of the window. From the list, select your language layout.

### Configure the WiFi

At the top right of the home screen, in the top bar, you find an icon for *Wireless & Wired Network Settings*. Clicking on this icon will bring up a list of available WiFi networks. Select the one you want to connect with and set the password.

**Note**: Follow this link if you have [trouble with a USB Wifi card](https://www.raspberrypi.org/forums/viewtopic.php?t=44044).

**Disable WiFi power management**

Make sure the WiFi power management is disabled to avoid dropouts. Firstly, check if it is switched on, type in the terminal: 
~~~
iwconfig
~~~
This should return something like the following:
~~~
lo        no wireless extensions.

eth0      no wireless extensions.

wlan0     IEEE 802.11  ESSID:
          Mode:Managed  Frequency:2.437 GHz  Access Point: 34:31:C4:0A:8F:83   
          Bit Rate=72.2 Mb/s   Tx-Power=31 dBm
          Retry short limit:7   RTS thr:off   Fragment thr:off
          Power Management:on
          Link Quality=63/70  Signal level=-47 dBm  
          Rx invalid nwid:0  Rx invalid crypt:0  Rx invalid frag:0
          Tx excessive retries:2  Invalid misc:0   Missed beacon:0
~~~
The line `Power Management:on` is important: out of the box, it seems to be switched on, so let's switch it off, type:
~~~
sudo iwconfig wlan0 power off
~~~
And then check again with `iwconfig` that the line now says: `Power Management:off`.

### Access over SSH

SSH will allow you to log into the RPi from any machine in the network. This is useful because once the Phoniebox is up and running, it won't have a keyboard, mouse or monitor attached to it. Via SSH you can still configure the system and make changes - if you must.

Open a terminal to star the RPi configuration tool.

~~~~
sudo raspi-config
~~~~
Select `Interface Options` and then `SSH Enable/Disable remote command line...` to enable the remote access.

You should also change your password at this stage in `raspi-config`. The default password after a fresh install is `raspberry`. 

Find out more about how to [connect over SSH from Windows, Mac, Linux or Android on the official RPi page](https://www.raspberrypi.org/documentation/remote-access/ssh/).

### Autologin after boot

When you start the Phoniebox, it needs to fire up without stalling at the login screen. This can also be configured using the RPi config tool.

Open a terminal to star the RPi configuration tool.

~~~~
$ sudo raspi-config
~~~~

Select `Boot options` and then `Desktop / CLI`. The option you want to pick is `Console Autologin - Text console, automatically logged in as 'pi' user`.

### Set a static IP address for your RPi

To be able to log into your RPi over SSH from any machine in the network, you need to give your machine a static IP address.

Check if the DHCP client daemon (DHCPCD) is active.
~~~~
sudo service dhcpcd status
~~~~
If you don't get any status, you should start the `dhcpcd` daemon:
~~~~
sudo service dhcpcd start
sudo systemctl enable dhcpcd
~~~~
Check the IP address the RPi is running on at the moment:
~~~~
$ ifconfig

wlan0     Link encap:Ethernet  HWaddr 74:da:38:28:72:72  
          inet addr:192.168.178.82  Bcast:192.168.178.255  Mask:255.255.255.0
          ...
~~~~
You can see that the IP address is 192.168.178.82. We want to assign a static address 192.168.178.199.

**Note:** assigning a static address can create conflict with other devices on the same network which might get the same address assigned. Therefore, if you can, check your router configuration and see if you can assign a range of IP addresses for static use.

Change the IPv4 configuration inside the file `/etc/dhcpcd.conf`.
~~~~
sudo nano /etc/dhcpcd.conf
~~~~
Don't be surprised, if the file is empty. Then only add the lines below. In my case, I added the following lines to assign the static IP. You need to adjust this to your network needs:

~~~~
interface wlan0
static ip_address=192.168.178.201/24
static routers=192.168.178.1
static domain_name_servers=192.168.178.1
~~~~
Save the changes with `Ctrl & O` then `Enter` then `Ctrl & X`.

## Install required packages and the Phoniebox code

The following lines will install all the required packages:

~~~
sudo apt-get update
sudo apt-get install apt-transport-https samba samba-common-bin python-dev python-pip gcc linux-headers-4.9 lighttpd php7.0-common php7.0-cgi php7.0 php7.0-fpm mpd mpc mpg123 at git ffmpeg
sudo pip install "evdev == 0.7.0"
sudo pip install youtube_dl
~~~

### Using git to pull the code from github

[*git* is a version control system](https://git-scm.com/) which makes it easy to pull software from GitHub - which is where the Phoniebox software is located.

~~~~
cd /home/pi/
git clone https://github.com/MiczFlor/RPi-Jukebox-RFID.git
~~~~

Now you have the code repo of the Phoniebox in the directory `/home/pi/RPi-Jukebox-RFID`.

## Configure your system

### Samba: Share files and folder over your home network 

To make the Phoniebox easy to administer, it is important that you can add new songs and register new RFID cards over your home network. This can be done from any machine. The way to integrate your RPi into your home network is using *Samba*, the standard [Windows interoperability suite for Linux and Unix](https://www.samba.org/).

Open a terminal and install the required packages with this line:

First, let's edit the *Samba* configuration file and define the workgroup the RPi should be part of.

~~~~
sudo nano /etc/samba/smb.conf
~~~~

Edit the entries for workgroup and wins support:

~~~~
workgroup = WORKGROUP
wins support = yes
~~~~

If you are already running a windows home network, add the name of the network where I have added `WORKGROUP`. 

Now add the specific folder that we want to be exposed to the home network in the `smb.conf` file. 

~~~~
[pi_jukebox]
   comment=Pi Jukebox
   path=/home/pi/RPi-Jukebox-RFID/shared
   browseable=Yes
   writeable=Yes
   only guest=no
   create mask=0777
   directory mask=0777
   public=no
   veto files=/._*/.DS_Store/
~~~~

**Note:** the `path` given in this example works (only) if you are installing the Phoniebox code in the directory `/home/pi/`.

Finally, add the user `pi` to *Samba*. For simplicity and against better knowledge regarding security, I suggest to stick to the default user and password:

~~~~
user     : pi
password : raspberry
~~~~

Type the following to add the new user:

~~~~
sudo smbpasswd -a pi
~~~~

### evdev: expose common interfaces

Python-evdev exposes most of the more common interfaces defined in the evdev subsystem.  In other words: in order to read the IDs from the RFID cards, we need to dig deep into the operating system. We need to have an ear at the source of the RFID reader, so to speak. And in order to listen to these events using the programming language *python*, we need to install the package *evdev*.

The above installation commands should have installed everything just fine. In case you run into problems, read the [official devdev ocumentation](http://python-evdev.readthedocs.io/en/latest/install.html)

Having said this, the official way did not work for me on the RPI and I did the followng:

Find out the linux kernel release you are running:

~~~~
uname -r
~~~~

In my case it returned `4.14.30-v7+`. Now I took a look at the header files available:
~~~~
apt-cache search linux-headers-
~~~~

The highest version number that came up in the list was `linux-headers-4.9`:
~~~
(...)
linux-headers-4.9.0-6-all - All header files for Linux 4.9 (meta-package)
linux-headers-4.9.0-6-all-armhf - All header files for Linux 4.9 (meta-package)
linux-headers-4.9.0-6-common - Common header files for Linux 4.9.0-6
linux-headers-4.9.0-6-common-rt - Common header files for Linux 4.9.0-6-rt
linux-headers-4.9.0-6-rpi - Header files for Linux 4.9.0-6-rpi
linux-headers-4.9.0-6-rpi2 - Header files for Linux 4.9.0-6-rpi2
(...)
~~~

Which I added in the long install line above: `sudo apt-get install linux-headers-4.9`.


### Running the web app

There is a second way to control the RFID Phoniebox: through the browser. You can open a browser on your phone or computer and type in the static IP address that we assigned to the RPi earlier. As long as your phone or PC are connected to the same WiFi network that the RPi is connected to, you will see the web app in your browser.

### lighttpd: web server for web app

On Raspbian OS Stretch, some configuration still seems to be based on PHP5. We are using PHP7 and therefore need to make some changes to the configuration.

Open the configuration file:

~~~~
sudo nano /etc/lighttpd/lighttpd.conf
~~~~

Change the document root, meaning the folder where the webserver will look for things to display or do when somebody types in the static IP address. To point it to the Phoniebox web app, change the line in the configuration to:

~~~~
server.document-root = "/home/pi/RPi-Jukebox-RFID/htdocs"
~~~~
Save the changes with `Ctrl & O` then `Enter` then `Ctrl & X`.

The webserver is usually not very powerful when it comes to access to the system it is running on. From a security point of view, this is a very good concept: you don't want a website to potentially change parts of the operating system which should be locked away from any public access.

We do need to give the webserver more access in order to run a web app that can start and stop processes on the RPi. To make this happen, we need to add the webserver to the list of users/groups allowed to run commands as superuser. To do so, open the list of sudo users in the nano editor:

~~~~
sudo nano /etc/sudoers
~~~~

And at the bottom of the file, add the following line:

~~~~
www-data ALL=(ALL) NOPASSWD: ALL
~~~~
Save the changes with `Ctrl & O` then `Enter` then `Ctrl & X`.

The final step to make the RPi web app ready is to tell the webserver how to execute PHP. To enable the lighttpd server to execute php scripts, the fastcgi-php module must be enabled. Type:
~~~
sudo lighttpd-enable-mod fastcgi
sudo lighttpd-enable-mod fastcgi-php
~~~

The configuration might still be set to use PHP5, we want PHP7. Open the config file:

~~~~
sudo nano /etc/lighttpd/conf-available/15-fastcgi-php.conf
~~~~

Edit the content to look like this:
~~~~
# -*- depends: fastcgi -*-
# /usr/share/doc/lighttpd/fastcgi.txt.gz
# http://redmine.lighttpd.net/projects/lighttpd/wiki/Docs:ConfigurationOptions#mod_fastcgi-fastcgi

## Start an FastCGI server for php (needs the php5-cgi package)
fastcgi.server += ( ".php" =>
        ((
                "socket" => "/var/run/php/php7.0-fpm.sock",
                "broken-scriptfilename" => "enable"
        ))
)
~~~~
Save the changes with `Ctrl & O` then `Enter` then `Ctrl & X`.

Now load the new configs into the web server by typing:
~~~
sudo service lighttpd force-reload
~~~

### Make a copy of the web app config file

There is a sample config file in the `htdocs` folder which you need to copy to `config.php`.
This assures that you can make changes to `config.php` which will not be affected by updates
in the upstream repository.

~~~~
sudo cp /home/pi/RPi-Jukebox-RFID/htdocs/config.php.sample /home/pi/RPi-Jukebox-RFID/htdocs/config.php
~~~~

Make sure the `shared` and `htdocs` folders are accessible by the web server:

~~~~
sudo chown -R pi:www-data /home/pi/RPi-Jukebox-RFID/shared
sudo chmod -R 775 /home/pi/RPi-Jukebox-RFID/shared
sudo chown -R pi:www-data /home/pi/RPi-Jukebox-RFID/htdocs
sudo chmod -R 775 /home/pi/RPi-Jukebox-RFID/htdocs
~~~~

## Install MPD, the music player daemon

[Music Player Daemon](https://www.musicpd.org/) (MPD) is a flexible, powerful, server-side application for playing music. Through plugins and libraries it can play a variety of sound files while being controlled by its network protocol. While MPD is running in the background, MPC acts like a player 'on top'. 

<<<<<<< HEAD
You need to change the configuration file.
~~~
sudo nano /etc/mpd.conf
~~~

Find these options and change to the following:
=======
The VLC media player not only plays almost everything (local files, web streams, playlists, folders), it also comes with a command line interface `CLVC` which we will be using to play media on the Phoniebox.

The next step is a severe hack. Quite a radical tweak: we will change the source code of the VLC binary file. We need to do this so that we can control the Phoniebox also over the web app. VLC was designed not to be run with the power of a superuser. In order to trigger VLC from the webserver, this is exactly what we are doing.
>>>>>>> 1f9f9303

* `music_directory "/home/pi/RPi-Jukebox-RFID/shared/audiofolders"`
* `playlist_directory "/tmp"`
* `user "root"`
* `auto_update "yes"` (you have to remove the # in front of that line)

Maybe you need to change the audio iFace in the config file, too. By default it uses `PCM` which should work out of the box. If it does not work, try `Master` or `Speakers`. Here you can find more information on [how to find the right audio iFace name](CONFIGURE-stretch.md#configAudioIFace) in the section 'Create settings for audio playout'.

<<<<<<< HEAD
* `mixer_control "yourAudioIfaceNameHere"` (you need to uncomment this line and change the audio iFace shortname)

Then you need to update `mpc`:

~~~
mpc update
~~~
=======
**Note:** changing the binary of VLC to allow the program to be run by the webserver as a superuser is another little step in a long string of potential security problems. In short: the Phoniebox is a perfectly fine project to run for your personal pleasure. It's not fit to run on a public server.
>>>>>>> 1f9f9303

## Using a USB soundcard

In order to use an external USB soundcard instead of the inbuilt audio out, you might need to update your system and tweak a couple of config files, depending on your card. The most comprehensive explanation on why and how, you can find at [adafruit](https://learn.adafruit.com/usb-audio-cards-with-a-raspberry-pi/instructions). 

Using the Jessie distribution, you might be lucky and there is a quick fix setting the [~/.asoundrc](https://raspberrypi.stackexchange.com/questions/39928/unable-to-set-default-input-and-output-audio-device-on-raspberry-jessie) file.

## Reboot your Raspberry Pi

Ok, after all of this, it's about time to reboot your Phoniebox. Make sure you have the static IP address at hand to login over SSH after the reboot.

~~~~
sudo reboot
~~~~

# Configure the Phoniebox

Continue with the configuration in the file [`CONFIGURE-stretch.md`](CONFIGURE-stretch.md).

# APPENDIX

## <a name="ssh-install"></a>Installation and configuration via SSH / headless installation

Setting up the Phoniebox via a SSH connection saves the need for a monitor and a mouse. The following worked on Raspian stretch.

* Flash your SD card with the Raspian image
* Eject the card and insert it again. This should get the `boot` partition mounted.
* In the boot partition, create a new empty file called `ssh`. This will enable the SSH server later.
* Create another file in the same place called `wpa_supplicant.conf`. Set the file content according to the following example:

```
ctrl_interface=DIR=/var/run/wpa_supplicant GROUP=netdev
network={
    ssid="YOUR_NETWORK_NAME"
    psk="YOUR_PASSWORD"
    key_mgmt=WPA-PSK
}
```

Note: This works for WPA-secured wifi networks, which should be the vast majority.

* Save the file
* Unmount and eject the card, insert it into the Raspy, boot.
* Find out the IP address of the raspberry. Most Wifi routers have a user interface that lists all devices in the network with the IP address they got assigned.
* Connect via ssh with username `pi` and password `raspberry`.
* Jump back to the [top of this document](#install) to walk through the other steps of the installation.

Sources

* [how-to-set-up-wifi-on-your-raspberry-pi-without-ethernet](https://howchoo.com/g/ndy1zte2yjn/how-to-set-up-wifi-on-your-raspberry-pi-without-ethernet)
* [how-to-enable-ssh-on-raspbian-without-a-screen](https://howchoo.com/g/ote0ywmzywj/how-to-enable-ssh-on-raspbian-without-a-screen)
<|MERGE_RESOLUTION|>--- conflicted
+++ resolved
@@ -338,18 +338,12 @@
 
 [Music Player Daemon](https://www.musicpd.org/) (MPD) is a flexible, powerful, server-side application for playing music. Through plugins and libraries it can play a variety of sound files while being controlled by its network protocol. While MPD is running in the background, MPC acts like a player 'on top'. 
 
-<<<<<<< HEAD
 You need to change the configuration file.
 ~~~
 sudo nano /etc/mpd.conf
 ~~~
 
 Find these options and change to the following:
-=======
-The VLC media player not only plays almost everything (local files, web streams, playlists, folders), it also comes with a command line interface `CLVC` which we will be using to play media on the Phoniebox.
-
-The next step is a severe hack. Quite a radical tweak: we will change the source code of the VLC binary file. We need to do this so that we can control the Phoniebox also over the web app. VLC was designed not to be run with the power of a superuser. In order to trigger VLC from the webserver, this is exactly what we are doing.
->>>>>>> 1f9f9303
 
 * `music_directory "/home/pi/RPi-Jukebox-RFID/shared/audiofolders"`
 * `playlist_directory "/tmp"`
@@ -358,7 +352,6 @@
 
 Maybe you need to change the audio iFace in the config file, too. By default it uses `PCM` which should work out of the box. If it does not work, try `Master` or `Speakers`. Here you can find more information on [how to find the right audio iFace name](CONFIGURE-stretch.md#configAudioIFace) in the section 'Create settings for audio playout'.
 
-<<<<<<< HEAD
 * `mixer_control "yourAudioIfaceNameHere"` (you need to uncomment this line and change the audio iFace shortname)
 
 Then you need to update `mpc`:
@@ -366,9 +359,6 @@
 ~~~
 mpc update
 ~~~
-=======
-**Note:** changing the binary of VLC to allow the program to be run by the webserver as a superuser is another little step in a long string of potential security problems. In short: the Phoniebox is a perfectly fine project to run for your personal pleasure. It's not fit to run on a public server.
->>>>>>> 1f9f9303
 
 ## Using a USB soundcard
 
