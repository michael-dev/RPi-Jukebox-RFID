#!/usr/bin/env bash
#
# see https://github.com/MiczFlor/RPi-Jukebox-RFID for details
#
# NOTE: Running automated install (without interaction):
# Each install creates a file called PhonieboxInstall.conf
# in the folder /home/pi/
# You can install the Phoniebox using such a config file
# which means you don't need to run the interactive install:
#
# 1. download the install file from github
#    https://github.com/MiczFlor/RPi-Jukebox-RFID/tree/develop/scripts/installscripts
#    (note: currently only works for buster and newer OS)
# 2. make the file executable: chmod +x
# 3. place the PhonieboxInstall.conf in the folder /home/pi/
# 4. run the installscript with option -a like this:
#    buster-install-default.sh -a

# The absolute path to the folder which contains this script
PATHDATA="$( cd "$( dirname "${BASH_SOURCE[0]}" )" && pwd )"
GIT_BRANCH=${GIT_BRANCH:-master}

DATETIME=$(date +"%Y%m%d_%H%M%S")

SCRIPTNAME="$(basename $0)"
JOB="${SCRIPTNAME}"

HOME_DIR="/home/pi"

JUKEBOX_HOME_DIR="${HOME_DIR}/RPi-Jukebox-RFID"
LOGDIR="${HOME_DIR}"/phoniebox_logs
JUKEBOX_BACKUP_DIR="${HOME_DIR}/BACKUP"

INTERACTIVE=true

usage() {
    printf "Usage: ${SCRIPTNAME} [-a] [-h]\n"
    printf " -a\tautomatic/non-interactive mode\n"
    printf " -h\thelp\n"
    exit 0
}

while getopts ":ah" opt;
do
  case ${opt} in
    a ) INTERACTIVE=false
      ;;
    h ) usage
      ;;
    \? ) usage
      ;;
  esac
done


# Setup logger functions
# Input from http://www.ludovicocaldara.net/dba/bash-tips-5-output-logfile/
log_open() {
    [[ -d "${LOGDIR}" ]] || mkdir -p "${LOGDIR}"
    PIPE="${LOGDIR}"/"${JOB}"_"${DATETIME}".pipe
    mkfifo -m 700 "${PIPE}"
    LOGFILE="${LOGDIR}"/"${JOB}"_"${DATETIME}".log
    exec 3>&1
    tee "${LOGFILE}" <"${PIPE}" >&3 &
    TEEPID=$!
    exec 1>"${PIPE}" 2>&1
    PIPE_OPENED=1
}

log_close() {
    if [ "${PIPE_OPENED}" ]; then
        exec 1<&3
        sleep 0.2
        ps --pid "${TEEPID}" >/dev/null
        if [ $? -eq 0 ] ; then
            # a wait ${TEEPID} whould be better but some
            # commands leave file descriptors open
            sleep 1
            kill  "${TEEPID}"
        fi
        rm "${PIPE}"
        unset PIPE_OPENED
    fi
}


welcome() {
    clear
    echo "#####################################################
#    ___  __ ______  _  __________ ____   __  _  _  #
#   / _ \/ // / __ \/ |/ /  _/ __/(  _ \ /  \( \/ ) #
#  / ___/ _  / /_/ /    // // _/   ) _ ((  O ))  (  #
# /_/  /_//_/\____/_/|_/___/____/ (____/ \__/(_/\_) #
#                                                   #
#####################################################

You are turning your Raspberry Pi into a Phoniebox. Good choice.
This INTERACTIVE INSTALL script requires you to be online and
will guide you through the configuration.

If you want to run the AUTOMATED INSTALL (non-interactive) from
an existing configuration file, do the following:
1. exit this install script (press n)
2. place your PhonieboxInstall.conf in the folder /home/pi/
3. run the installscript with option -a. For example like this:
   ./home/pi/buster-install-default.sh -a
   "
    read -rp "Continue interactive installation? [Y/n] " response
    case "$response" in
        [nN][oO]|[nN])
            exit
            ;;
        *)
            echo "Installation continues..."
            ;;
    esac
}

reset_install_config_file() {
    #####################################################
    # CONFIG FILE
    # This file will contain all the data given in the
    # following dialogue
    # At a later stage, the install should also be done
    # from such a config file with no user input.

    # Remove existing config file
    rm "${HOME_DIR}/PhonieboxInstall.conf"
    # Create empty config file
    touch "${HOME_DIR}/PhonieboxInstall.conf"
    echo "# Phoniebox config" > "${HOME_DIR}/PhonieboxInstall.conf"
}

config_wifi() {
    #####################################################
    # Ask if wifi config

    clear

    echo "#####################################################
#
# CONFIGURE WIFI
#
# Requires SSID, WiFi password and the static IP you want
# to assign to your Phoniebox.
# (Note: can be done manually later, if you are unsure.)
"
read -rp "Do you want to configure your WiFi? [Y/n] " response
echo ""
case "$response" in
    [nN][oO]|[nN])
        WIFIconfig=NO
        echo "You want to configure WiFi later."
        # append variables to config file
        echo "WIFIconfig=$WIFIconfig" >> "${HOME_DIR}/PhonieboxInstall.conf"
        # make a fallback for WiFi Country Code, because we need that even without WiFi config
        echo "WIFIcountryCode=DE" >> "${HOME_DIR}/PhonieboxInstall.conf"
        ;;
    *)
        WIFIconfig=YES
        #Ask for SSID
        read -rp "* Type SSID name: " WIFIssid
        #Ask for wifi country code
        read -rp "* WiFi Country Code (e.g. DE, GB, CZ or US): " WIFIcountryCode
        #Ask for password
        read -rp "* Type password: " WIFIpass
        #Ask for IP
        read -rp "* Static IP (e.g. 192.168.1.199): " WIFIip
        #Ask for Router IP
        read -rp "* Router IP (e.g. 192.168.1.1): " WIFIipRouter
        echo ""
        echo "Your WiFi config:"
        echo "SSID              : $WIFIssid"
        echo "WiFi Country Code : $WIFIcountryCode"
        echo "Password          : $WIFIpass"
        echo "Static IP         : $WIFIip"
        echo "Router IP         : $WIFIipRouter"
        read -rp "Are these values correct? [Y/n] " response
        echo ""
        case "$response" in
            [nN][oO]|[nN])
                echo "The values are incorrect."
                read -rp "Hit ENTER to exit and start over." INPUT; exit
                ;;
            *)
                # append variables to config file
                {
                    echo "WIFIconfig=\"$WIFIconfig\"";
                    echo "WIFIcountryCode=\"$WIFIcountryCode\"";
                    echo "WIFIssid=\"$WIFIssid\"";
                    echo "WIFIpass=\"$WIFIpass\"";
                    echo "WIFIip=\"$WIFIip\"";
                    echo "WIFIipRouter=\"$WIFIipRouter\"";
                } >> "${HOME_DIR}/PhonieboxInstall.conf"
                ;;
        esac
        ;;
esac
read -rp "Hit ENTER to proceed to the next step." INPUT
}

check_existing() {
    local jukebox_dir="$1"
    local backup_dir="$2"

    #####################################################
    # Check for existing Phoniebox
    #
    # In case there is no existing install,
    # set the var now for later use:
    EXISTINGuse=NO

    # The install will be in the home dir of user pi
    # Move to home directory now to check
    cd ~ || exit
    if [ -d "${jukebox_dir}" ]; then
        # Houston, we found something!
        clear
        echo "#####################################################
#
# . . . * alert * alert * alert * alert * . . .
#
# WARNING: an existing Phoniebox installation was found.
#
"
        # check if we find the version number
        if [ -f "${jukebox_dir}"/settings/version ]; then
            #echo "The version of your installation is: $(cat ${jukebox_dir}/settings/version)"

            # get the current short commit hash of the repo
            CURRENT_REMOTE_COMMIT="$(git ls-remote https://github.com/MiczFlor/RPi-Jukebox-RFID.git ${GIT_BRANCH} | cut -c1-7)"
        fi
        echo "IMPORTANT: you can use the existing content and configuration files for your new install."
        echo "Whatever you chose to keep will be moved to the new install."
        echo "Everything else will remain in a folder called 'BACKUP'.
        "
        # Delete or use existing installation?
        read -rp "Re-use config, audio and RFID codes for the new install? [Y/n] " response
        case "$response" in
            [nN][oO]|[nN])
                EXISTINGuse=NO
                echo "Phoniebox will be a fresh install. The existing version will be dropped."
                sudo rm -rf "${jukebox_dir}"
                read -rp "Hit ENTER to proceed to the next step." INPUT
                ;;
            *)
                EXISTINGuse=YES
                # CREATE BACKUP
                # delete existing BACKUP dir if exists
                if [ -d "${backup_dir}" ]; then
                    sudo rm -r "${backup_dir}"
                fi
                # move install to BACKUP dir
                mv "${jukebox_dir}" "${backup_dir}"
                # delete .git dir
                if [ -d "${backup_dir}"/.git ]; then
                    sudo rm -r "${backup_dir}"/.git
                fi
                # delete placeholder files so moving the folder content back later will not create git pull conflicts
                rm "${backup_dir}"/shared/audiofolders/placeholder
                rm "${backup_dir}"/shared/shortcuts/placeholder

                # ask for things to use
                echo "Ok. You want to use stuff from the existing installation."
                echo "What would you want to keep? Answer now."
                read -rp "RFID config for system control (e.g. 'volume up' etc.)? [Y/n] " response
                case "$response" in
                    [nN][oO]|[nN])
                        EXISTINGuseRfidConf=NO
                        ;;
                    *)
                        EXISTINGuseRfidConf=YES
                        ;;
                esac
                # append variables to config file
                echo "EXISTINGuseRfidConf=$EXISTINGuseRfidConf" >> "${HOME_DIR}/PhonieboxInstall.conf"

                read -rp "RFID shortcuts to play audio folders? [Y/n] " response
                case "$response" in
                    [nN][oO]|[nN])
                        EXISTINGuseRfidLinks=NO
                        ;;
                    *)
                        EXISTINGuseRfidLinks=YES
                        ;;
                esac
                # append variables to config file
                echo "EXISTINGuseRfidLinks=$EXISTINGuseRfidLinks" >> "${HOME_DIR}/PhonieboxInstall.conf"

                read -rp "Audio folders: use existing? [Y/n] " response
                case "$response" in
                    [nN][oO]|[nN])
                        EXISTINGuseAudio=NO
                        ;;
                    *)
                        EXISTINGuseAudio=YES
                        ;;
                esac
                # append variables to config file
                echo "EXISTINGuseAudio=$EXISTINGuseAudio" >> "${HOME_DIR}/PhonieboxInstall.conf"

                read -rp "GPIO: use existing file? [Y/n] " response
                case "$response" in
                    [nN][oO]|[nN])
                        EXISTINGuseGpio=NO
                        ;;
                    *)
                        EXISTINGuseGpio=YES
                        ;;
                esac
                # append variables to config file
                echo "EXISTINGuseGpio=$EXISTINGuseGpio" >> "${HOME_DIR}/PhonieboxInstall.conf"

                read -rp "Sound effects: use existing startup / shutdown sounds? [Y/n] " response
                case "$response" in
                    [nN][oO]|[nN])
                        EXISTINGuseSounds=NO
                        ;;
                    *)
                        EXISTINGuseSounds=YES
                        ;;
                esac
                # append variables to config file
                echo "EXISTINGuseSounds=$EXISTINGuseSounds" >> "${HOME_DIR}/PhonieboxInstall.conf"

                echo "Thanks. Got it."
                echo "The existing install can be found in the BACKUP directory."
                read -rp "Hit ENTER to proceed to the next step." INPUT
                ;;
        esac
    fi
    # append variables to config file
    echo "EXISTINGuse=$EXISTINGuse" >> "${HOME_DIR}/PhonieboxInstall.conf"
}

config_audio_interface() {
    #####################################################
    # Audio iFace

    clear

    echo "#####################################################
#
# CONFIGURE AUDIO INTERFACE (iFace)
#
# By default for the RPi the audio interface would be 'PCM'.
# But this does not work for every setup, alternatives are
# 'Master' or 'Speaker'. Other external sound cards might
# use different interface names.
# To list all available iFace names, type 'amixer scontrols'
# in the terminal.
"
    read -rp "Use PCM as iFace? [Y/n] " response
    case "$response" in
        [nN][oO]|[nN])
            read -rp "Type the iFace name you want to use:" AUDIOiFace
            ;;
        *)
            AUDIOiFace="PCM"
            ;;
    esac
    # append variables to config file
    echo "AUDIOiFace=\"$AUDIOiFace\"" >> "${HOME_DIR}/PhonieboxInstall.conf"
    echo "Your iFace is called'$AUDIOiFace'"
    read -rp "Hit ENTER to proceed to the next step." INPUT
}

config_spotify() {
    #####################################################
    # Configure spotify

    clear

    echo "#####################################################
#
# OPTIONAL: INCLUDE SPOTIFY
#
# Note: if this is your first time installing a phoniebox
# it might be best to do a test install without Spotify
# to make sure all your hardware works.
#
# If you want to include Spotify, MUST have your
# credentials ready:
#
# * username
# * password
# * client_id
# * client_secret

"
    read -rp "Do you want to enable Spotify? [Y/n] " response
    case "$response" in
        [nN][oO]|[nN])
            SPOTinstall=NO
            echo "You don't want spotify support."
            ;;
        *)
            SPOTinstall=YES
            clear
            echo "#####################################################
#
# CREDENTIALS for Spotify
#
# Requires Spotify username, password, client_id and client_secret
# to get connection to Spotify.
#
# (Note: You need a device with browser to generate ID and SECRET)
#
# Please go to this website:
# https://www.mopidy.com/authenticate/
# and follow the instructions.
#
# Your credential will appear on the site below the login button.
# Please note your client_id and client_secret!
#
"
            read -rp "Type your Spotify username: " SPOTIuser
            read -rp "Type your Spotify password: " SPOTIpass
            read -rp "Type your client_id: " SPOTIclientid
            read -rp "Type your client_secret: " SPOTIclientsecret
            ;;
    esac
    # append variables to config file
    {
        echo "SPOTinstall=\"$SPOTinstall\"";
        echo "SPOTIuser=\"$SPOTIuser\"";
        echo "SPOTIpass=\"$SPOTIpass\"";
        echo "SPOTIclientid=\"$SPOTIclientid\"";
        echo "SPOTIclientsecret=\"$SPOTIclientsecret\""
    } >> "${HOME_DIR}/PhonieboxInstall.conf"
    read -rp "Hit ENTER to proceed to the next step." INPUT
}

config_mpd() {
    #####################################################
    # Configure MPD

    clear

    echo "#####################################################
#
# CONFIGURE MPD
#
# MPD (Music Player Daemon) runs the audio output and must
# be configured. Do it now, if you are unsure.
# (Note: can be done manually later.)
"
    read -rp "Do you want to configure MPD? [Y/n] " response
    case "$response" in
        [nN][oO]|[nN])
            MPDconfig=NO
            echo "You want to configure MPD later."
            ;;
        *)
            MPDconfig=YES
            echo "MPD will be set up with default values."
            ;;
    esac
    # append variables to config file
    echo "MPDconfig=\"$MPDconfig\"" >> "${HOME_DIR}/PhonieboxInstall.conf"
    read -rp "Hit ENTER to proceed to the next step." INPUT
}

config_audio_folder() {
    local jukebox_dir="$1"

    #####################################################
    # Folder path for audio files
    # default: /home/pi/RPi-Jukebox-RFID/shared/audiofolders

    clear

    echo "#####################################################
#
# FOLDER CONTAINING AUDIO FILES
#
# The default location for folders containing audio files:
# ${jukebox_dir}/shared/audiofolders
#
# If unsure, keep it like this. If your files are somewhere
# else, you can specify the folder in the next step.
# IMPORTANT: the folder will not be created, only the path
# will be remembered. If you use a custom folder, you must
# create it.
"

    read -rp "Do you want to use the default location? [Y/n] " response
    case "$response" in
        [nN][oO]|[nN])
            echo "Please type the absolute path here (no trailing slash)."
            echo "Default would be for example: ${jukebox_dir}/shared/audiofolders"
            read -r DIRaudioFolders
            ;;
        *)
            DIRaudioFolders="${jukebox_dir}/shared/audiofolders"
            ;;
    esac
    # append variables to config file
    echo "DIRaudioFolders=\"$DIRaudioFolders\"" >> "${HOME_DIR}/PhonieboxInstall.conf"
    echo "Your audio folders live in this dir:"
    echo "${DIRaudioFolders}"
    read -rp "Hit ENTER to proceed to the next step." INPUT
}

check_variable() {
  local variable=${1}
  # check if variable exist and if it's empty
  test -z "${!variable+x}" && echo "ERROR: \$${variable} is missing!" && fail=true && return
  test "${!variable}" == "" && echo "ERROR: \$${variable} is empty!" && fail=true
}

check_config_file() {
    local install_conf="${HOME_DIR}/PhonieboxInstall.conf"
    echo "Checking PhonieboxInstall.conf..."
    # check that PhonieboxInstall.conf exists and is not empty

    # check if config file exists
    if [[ -f "${install_conf}" ]]; then
        # Source config file
        source "${install_conf}"
        cat "${install_conf}"
        echo ""
    else
        echo "ERROR: ${install_conf} does not exist!"
        exit 1
    fi

    fail=false
    if [[ -z "${WIFIconfig+x}" ]]; then
        echo "ERROR: \$WIFIconfig is missing or not set!" && fail=true
    else
        if [[ "$WIFIconfig" == "YES" ]]; then
            check_variable "WIFIcountryCode"
            check_variable "WIFIssid"
            check_variable "WIFIpass"
            check_variable "WIFIip"
            check_variable "WIFIipRouter"
        fi
    fi
    check_variable "EXISTINGuse"
    check_variable "AUDIOiFace"

    if [[ -z "${SPOTinstall+x}" ]]; then
        echo "ERROR: \$SPOTinstall is missing or not set!" && fail=true
    else
        if [ "$SPOTinstall" == "YES" ]; then
            check_variable "SPOTIuser"
            check_variable "SPOTIpass"
            check_variable "SPOTIclientid"
            check_variable "SPOTIclientsecret"
        fi
    fi
    check_variable "MPDconfig"
    check_variable "DIRaudioFolders"

    if [ "${fail}" == "true" ]; then
      exit 1
    fi

    echo ""
}

samba_config() {
    local smb_conf="/etc/samba/smb.conf"
    echo "Configuring Samba..."
    # Samba configuration settings
    # -rw-r--r-- 1 root root 9416 Apr 30 09:02 /etc/samba/smb.conf
    sudo cp "${jukebox_dir}"/misc/sampleconfigs/smb.conf.buster-default.sample ${smb_conf}
    sudo chown root:root "${smb_conf}"
    sudo chmod 644 "${smb_conf}"
    # for $DIRaudioFolders using | as alternate regex delimiter because of the folder path slash
    sudo sed -i 's|%DIRaudioFolders%|'"$DIRaudioFolders"'|' "${smb_conf}"
    # Samba: create user 'pi' with password 'raspberry'
    (echo "raspberry"; echo "raspberry") | sudo smbpasswd -s -a pi
}

web_server_config() {
    local lighthttpd_conf="/etc/lighttpd/lighttpd.conf"
    local fastcgi_php_conf="/etc/lighttpd/conf-available/15-fastcgi-php.conf"
    local php_ini="/etc/php/7.3/cgi/php.ini"
    local sudoers="/etc/sudoers"

    echo "Configuring web server..."
    # Web server configuration settings
    # -rw-r--r-- 1 root root 1040 Apr 30 09:19 /etc/lighttpd/lighttpd.conf
    sudo cp "${jukebox_dir}"/misc/sampleconfigs/lighttpd.conf.buster-default.sample "${lighthttpd_conf}"
    sudo chown root:root "${lighthttpd_conf}"
    sudo chmod 644 "${lighthttpd_conf}"

    # Web server PHP7 fastcgi conf
    # -rw-r--r-- 1 root root 398 Apr 30 09:35 /etc/lighttpd/conf-available/15-fastcgi-php.conf
    sudo cp "${jukebox_dir}"/misc/sampleconfigs/15-fastcgi-php.conf.buster-default.sample ${fastcgi_php_conf}
    sudo chown root:root "${fastcgi_php_conf}"
    sudo chmod 644 "${fastcgi_php_conf}"

    # settings for php.ini to support upload
    # -rw-r--r-- 1 root root 70999 Jun 14 13:50 /etc/php/7.3/cgi/php.ini
    sudo cp "${jukebox_dir}"/misc/sampleconfigs/php.ini.buster-default.sample ${php_ini}
    sudo chown root:root "${php_ini}"
    sudo chmod 644 "${php_ini}"

    # SUDO users (adding web server here)
    # -r--r----- 1 root root 703 Nov 17 21:08 /etc/sudoers
    sudo cp "${jukebox_dir}"/misc/sampleconfigs/sudoers.buster-default.sample ${sudoers}
    sudo chown root:root "${sudoers}"
    sudo chmod 440 "${sudoers}"
}

install_main() {
    local jukebox_dir="$1"
    local apt_get="sudo apt-get -qq --yes"
    local allow_downgrades="--allow-downgrades --allow-remove-essential --allow-change-held-packages"

    clear

    echo "#####################################################
#
# START INSTALLATION
#
# Good news: you completed the input.
# Let the install begin.
#
# Get yourself a cup of something. The install takes
# between 15 minutes to half an hour, depending on
# your Raspberry Pi and Internet connectivity.
#
# You will be prompted later to complete the installation.
"

    if [[ ${INTERACTIVE} == "true" ]]; then
        read -rp "Do you want to start the installation? [Y/n] " response
        case "$response" in
            [nN][oO]|[nN])
                echo "Exiting the installation."
                echo "Your configuration data was saved in this file:"
                echo "${HOME_DIR}/PhonieboxInstall.conf"
                echo
                exit
                ;;
        esac
    fi

<<<<<<< HEAD
##################################################### 
# INSTALLATION

# Read install config as written so far
# (this might look stupid so far, but makes sense once
# the option to install from config file is introduced.)
. $PATHDATA/PhonieboxInstall.conf

# power management of wifi: switch off to avoid disconnecting
sudo iwconfig wlan0 power off

# Generate locales
sudo locale-gen $LANG

# Install required packages

wget -q -O - https://apt.mopidy.com/mopidy.gpg | sudo apt-key add -
sudo wget -q -O /etc/apt/sources.list.d/mopidy.list https://apt.mopidy.com/buster.list

sudo apt-get update
sudo apt-get --yes upgrade
sudo apt-get install --yes libspotify-dev git
sudo apt-get --yes --allow-downgrades --allow-remove-essential --allow-change-held-packages install apt-transport-https samba samba-common-bin gcc raspberrypi-kernel-headers lighttpd php7.3-common php7.3-cgi php7.3 php7.3-fpm at mpd mpc mpg123 ffmpeg resolvconf spi-tools
sudo apt-get --yes install git

# prepare python2 and python3
sudo apt-get --yes --allow-downgrades --allow-remove-essential --allow-change-held-packages install python-dev python-pip python-mutagen python-gpiozero python-spidev
sudo apt-get --yes --allow-downgrades --allow-remove-essential --allow-change-held-packages install python3 python3-dev python3-pip python3-mutagen python3-gpiozero python3-spidev

# use python3.7 as default
sudo update-alternatives --install /usr/bin/python python /usr/bin/python3.7 1

# Install required spotify packages
if [ $SPOTinstall == "YES" ]
then
	sudo apt-get install --yes mopidy=2.2.2-1
	sudo python2.7 -m pip install Mopidy==2.2.*

	sudo apt-get --yes --allow-downgrades --allow-remove-essential --allow-change-held-packages install libspotify12 python-cffi python-ply python-pycparser python-spotify
	sudo rm -rf /usr/lib/python2.7/dist-packages/mopidy_spotify*
	sudo rm -rf /usr/lib/python2.7/dist-packages/Mopidy_Spotify-*
	cd
	sudo rm -rf mopidy-spotify
	git clone -b fix/web_api_playlists --single-branch https://github.com/princemaxwell/mopidy-spotify.git
	cd mopidy-spotify
	sudo python2 setup.py install

	cd
	# should be removed, if Mopidy-Iris can be installed normally
	# pylast >= 3.0.0 removed the python2 support
	 sudo python2.7 -m pip install pylast==2.4.0
	# not sure tornado still needs to be downgraded now that Mopidy 3 is not installed and tornado seems to be 5.1
 	sudo python2.7 -m pip install 'tornado==5.0'
	sudo python2.7 -m pip install Mopidy-Iris==3.43.0
fi

# Get github code
cd /home/pi/

# Must be changed to the correct branch!!!
# Change to master when merging develop with master!!!
# this needs to be replaced on develop
git clone --branch master https://github.com/MiczFlor/RPi-Jukebox-RFID.git
cd /home/pi/RPi-Jukebox-RFID/misc/sampleconfigs/

# The following lines are just for development.
#sudo rm phoniebox-rfid-reader.service.stretch-default.sample
#wget https://raw.githubusercontent.com/MiczFlor/RPi-Jukebox-RFID/develop/misc/sampleconfigs/phoniebox-rfid-reader.service.stretch-default.sample
#cd /home/pi/RPi-Jukebox-RFID/scripts/
#sudo rm RegisterDevice.py
#wget https://raw.githubusercontent.com/MiczFlor/RPi-Jukebox-RFID/develop/scripts/RegisterDevice.py

# Jump into the Phoniebox dir
cd /home/pi/RPi-Jukebox-RFID

# Install more required packages
sudo python3 -m pip install -r requirements.txt

# actually, for the time being most of the requirements are run here.
# the requirements.txt version seems to throw errors. Help if you can to fix this:

sudo python3 -m pip install "evdev == 0.7.0"
sudo python3 -m pip install --upgrade youtube_dl
sudo python3 -m pip install git+git://github.com/lthiery/SPI-Py.git#egg=spi-py
sudo python3 -m pip install pyserial
# spidev is currently installed via apt-get
#sudo pip install spidev
sudo python3 -m pip install RPi.GPIO
sudo python3 -m pip install pi-rc522

# Switch of WiFi power management
sudo iwconfig wlan0 power off

# Samba configuration settings
# -rw-r--r-- 1 root root 9416 Apr 30 09:02 /etc/samba/smb.conf
sudo cp /home/pi/RPi-Jukebox-RFID/misc/sampleconfigs/smb.conf.buster-default.sample /etc/samba/smb.conf
sudo chown root:root /etc/samba/smb.conf
sudo chmod 644 /etc/samba/smb.conf
# for $DIRaudioFolders using | as alternate regex delimiter because of the folder path slash 
sudo sed -i 's|%DIRaudioFolders%|'"$DIRaudioFolders"'|' /etc/samba/smb.conf
# Samba: create user 'pi' with password 'raspberry'
(echo "raspberry"; echo "raspberry") | sudo smbpasswd -s -a pi

# Web server configuration settings
# -rw-r--r-- 1 root root 1040 Apr 30 09:19 /etc/lighttpd/lighttpd.conf
sudo cp /home/pi/RPi-Jukebox-RFID/misc/sampleconfigs/lighttpd.conf.buster-default.sample /etc/lighttpd/lighttpd.conf
sudo chown root:root /etc/lighttpd/lighttpd.conf
sudo chmod 644 /etc/lighttpd/lighttpd.conf

# Web server PHP7 fastcgi conf
# -rw-r--r-- 1 root root 398 Apr 30 09:35 /etc/lighttpd/conf-available/15-fastcgi-php.conf
sudo cp /home/pi/RPi-Jukebox-RFID/misc/sampleconfigs/15-fastcgi-php.conf.buster-default.sample /etc/lighttpd/conf-available/15-fastcgi-php.conf
sudo chown root:root /etc/lighttpd/conf-available/15-fastcgi-php.conf
sudo chmod 644 /etc/lighttpd/conf-available/15-fastcgi-php.conf
# settings for php.ini to support upload
# -rw-r--r-- 1 root root 70999 Jun 14 13:50 /etc/php/7.3/cgi/php.ini
sudo cp /home/pi/RPi-Jukebox-RFID/misc/sampleconfigs/php.ini.buster-default.sample /etc/php/7.3/cgi/php.ini
sudo chown root:root /etc/php/7.3/cgi/php.ini 
sudo chmod 644 /etc/php/7.3/cgi/php.ini

# SUDO users (adding web server here)
# -r--r----- 1 root root 703 Nov 17 21:08 /etc/sudoers
sudo cp /home/pi/RPi-Jukebox-RFID/misc/sampleconfigs/sudoers.buster-default.sample /etc/sudoers
sudo chown root:root /etc/sudoers
sudo chmod 440 /etc/sudoers

# copy shell script for player
cp /home/pi/RPi-Jukebox-RFID/settings/rfid_trigger_play.conf.sample /home/pi/RPi-Jukebox-RFID/settings/rfid_trigger_play.conf

# creating files containing editable values for configuration
# DISCONTINUED: now done by MPD? echo "PCM" > /home/pi/RPi-Jukebox-RFID/settings/Audio_iFace_Name
echo "$AUDIOiFace" > /home/pi/RPi-Jukebox-RFID/settings/Audio_iFace_Name
echo "$DIRaudioFolders" > /home/pi/RPi-Jukebox-RFID/settings/Audio_Folders_Path
echo "3" > /home/pi/RPi-Jukebox-RFID/settings/Audio_Volume_Change_Step
echo "100" > /home/pi/RPi-Jukebox-RFID/settings/Max_Volume_Limit
echo "0" > /home/pi/RPi-Jukebox-RFID/settings/Idle_Time_Before_Shutdown
echo "RESTART" > /home/pi/RPi-Jukebox-RFID/settings/Second_Swipe
echo "/home/pi/RPi-Jukebox-RFID/playlists" > /home/pi/RPi-Jukebox-RFID/settings/Playlists_Folders_Path
echo "ON" > /home/pi/RPi-Jukebox-RFID/settings/ShowCover

# The new way of making the bash daemon is using the helperscripts 
# creating the shortcuts and script from a CSV file.
# see scripts/helperscripts/AssignIDs4Shortcuts.php

# create config file for web app from sample
sudo cp /home/pi/RPi-Jukebox-RFID/htdocs/config.php.sample /home/pi/RPi-Jukebox-RFID/htdocs/config.php

# Starting web server and php7
sudo lighttpd-enable-mod fastcgi
sudo lighttpd-enable-mod fastcgi-php
sudo service lighttpd force-reload
sudo service php7.3-fpm restart

# create copy of GPIO script
sudo cp /home/pi/RPi-Jukebox-RFID/misc/sampleconfigs/gpio-buttons.py.sample /home/pi/RPi-Jukebox-RFID/scripts/gpio-buttons.py
sudo chmod +x /home/pi/RPi-Jukebox-RFID/scripts/gpio-buttons.py

# make sure bash scripts have the right settings
sudo chown pi:www-data /home/pi/RPi-Jukebox-RFID/scripts/*.sh
sudo chmod +x /home/pi/RPi-Jukebox-RFID/scripts/*.sh
sudo chown pi:www-data /home/pi/RPi-Jukebox-RFID/scripts/*.py
sudo chmod +x /home/pi/RPi-Jukebox-RFID/scripts/*.py

# services to launch after boot using systemd
# -rw-r--r-- 1 root root  304 Apr 30 10:07 phoniebox-rfid-reader.service
# 1. delete old services (this is legacy, might throw errors but is necessary. Valid for versions < 1.1.8-beta)
echo "### Deleting older versions of service daemons. This might throw errors, ignore them"
sudo systemctl disable idle-watchdog
sudo systemctl disable rfid-reader
sudo systemctl disable startup-sound
sudo systemctl disable gpio-buttons
sudo rm /etc/systemd/system/rfid-reader.service 
sudo rm /etc/systemd/system/startup-sound.service
sudo rm /etc/systemd/system/gpio-buttons.service
sudo rm /etc/systemd/system/idle-watchdog.service
echo "### Done with erasing old daemons. Stop ignoring errors!" 
# 2. install new ones - this is version > 1.1.8-beta
sudo cp /home/pi/RPi-Jukebox-RFID/misc/sampleconfigs/phoniebox-rfid-reader.service.stretch-default.sample /etc/systemd/system/phoniebox-rfid-reader.service 
sudo cp /home/pi/RPi-Jukebox-RFID/misc/sampleconfigs/phoniebox-startup-sound.service.stretch-default.sample /etc/systemd/system/phoniebox-startup-sound.service
sudo cp /home/pi/RPi-Jukebox-RFID/misc/sampleconfigs/phoniebox-gpio-buttons.service.stretch-default.sample /etc/systemd/system/phoniebox-gpio-buttons.service
sudo cp /home/pi/RPi-Jukebox-RFID/misc/sampleconfigs/phoniebox-idle-watchdog.service.sample /etc/systemd/system/phoniebox-idle-watchdog.service
sudo chown root:root /etc/systemd/system/phoniebox-rfid-reader.service
sudo chown root:root /etc/systemd/system/phoniebox-startup-sound.service
sudo chown root:root /etc/systemd/system/phoniebox-gpio-buttons.service
sudo chown root:root /etc/systemd/system/phoniebox-idle-watchdog.service
sudo chmod 644 /etc/systemd/system/phoniebox-rfid-reader.service
sudo chmod 644 /etc/systemd/system/phoniebox-startup-sound.service
sudo chmod 644 /etc/systemd/system/phoniebox-gpio-buttons.service
sudo chmod 644 /etc/systemd/system/phoniebox-idle-watchdog.service
# enable the services needed
sudo systemctl enable phoniebox-idle-watchdog
sudo systemctl enable phoniebox-rfid-reader
sudo systemctl enable phoniebox-startup-sound
sudo systemctl enable phoniebox-gpio-buttons

# copy mp3s for startup and shutdown sound to the right folder
cp /home/pi/RPi-Jukebox-RFID/misc/sampleconfigs/startupsound.mp3.sample /home/pi/RPi-Jukebox-RFID/shared/startupsound.mp3
cp /home/pi/RPi-Jukebox-RFID/misc/sampleconfigs/shutdownsound.mp3.sample /home/pi/RPi-Jukebox-RFID/shared/shutdownsound.mp3

# Spotify config
if [ $SPOTinstall == "YES" ]
then
	sudo systemctl disable mpd
	sudo systemctl enable mopidy
	# Install Config Files
	sudo cp /home/pi/RPi-Jukebox-RFID/misc/sampleconfigs/locale.gen.sample /etc/locale.gen
	sudo cp /home/pi/RPi-Jukebox-RFID/misc/sampleconfigs/locale.sample /etc/default/locale
	sudo locale-gen
	sudo mkdir /home/pi/.config
	sudo mkdir /home/pi/.config/mopidy
	sudo cp /home/pi/RPi-Jukebox-RFID/misc/sampleconfigs/mopidy-etc.sample /etc/mopidy/mopidy.conf
	sudo cp /home/pi/RPi-Jukebox-RFID/misc/sampleconfigs/mopidy.sample ~/.config/mopidy/mopidy.conf
	# Change vars to match install config
	sudo sed -i 's/%spotify_username%/'"$SPOTIuser"'/' /etc/mopidy/mopidy.conf
	sudo sed -i 's/%spotify_password%/'"$SPOTIpass"'/' /etc/mopidy/mopidy.conf
	sudo sed -i 's/%spotify_client_id%/'"$SPOTIclientid"'/' /etc/mopidy/mopidy.conf
	sudo sed -i 's/%spotify_client_secret%/'"$SPOTIclientsecret"'/' /etc/mopidy/mopidy.conf
	sudo sed -i 's/%spotify_username%/'"$SPOTIuser"'/' ~/.config/mopidy/mopidy.conf
	sudo sed -i 's/%spotify_password%/'"$SPOTIpass"'/' ~/.config/mopidy/mopidy.conf
	sudo sed -i 's/%spotify_client_id%/'"$SPOTIclientid"'/' ~/.config/mopidy/mopidy.conf
	sudo sed -i 's/%spotify_client_secret%/'"$SPOTIclientsecret"'/' ~/.config/mopidy/mopidy.conf
fi

if [ $MPDconfig == "YES" ]
then
    # MPD configuration
    # -rw-r----- 1 mpd audio 14043 Jul 17 20:16 /etc/mpd.conf
    sudo cp /home/pi/RPi-Jukebox-RFID/misc/sampleconfigs/mpd.conf.buster-default.sample /etc/mpd.conf
    # Change vars to match install config
    sudo sed -i 's/%AUDIOiFace%/'"$AUDIOiFace"'/' /etc/mpd.conf
    # for $DIRaudioFolders using | as alternate regex delimiter because of the folder path slash 
    sudo sed -i 's|%DIRaudioFolders%|'"$DIRaudioFolders"'|' /etc/mpd.conf
    sudo chown mpd:audio /etc/mpd.conf
    sudo chmod 640 /etc/mpd.conf
fi

# set which version has been installed
if [ $SPOTinstall == "YES" ]
then
	echo "plusSpotify" > /home/pi/RPi-Jukebox-RFID/settings/edition
else
    echo "classic" > /home/pi/RPi-Jukebox-RFID/settings/edition
fi

# update mpc / mpd DB
mpc update
=======
    # Start logging here
    log_open
>>>>>>> 33814f22

    # Add conffile into logfile for better debugging
    echo "################################################"
    grep -v -e "SPOTI" -e "WIFIpass" "${HOME_DIR}/PhonieboxInstall.conf"
    echo "################################################"

    #####################################################
    # INSTALLATION

    # Read install config as written so far
    # (this might look stupid so far, but makes sense once
    # the option to install from config file is introduced.)
    # shellcheck source=scripts/installscripts/tests/ShellCheck/PhonieboxInstall.conf
    . "${HOME_DIR}/PhonieboxInstall.conf"

    # power management of wifi: switch off to avoid disconnecting
    sudo iwconfig wlan0 power off

    # create backup of /etc/resolv.conf
    sudo cp /etc/resolv.conf /etc/resolv.conf.orig

    # Generate locales
    sudo locale-gen "${LANG}"

    # Install required packages
    ${apt_get} ${allow_downgrades} install apt-transport-https
    wget -q -O - https://apt.mopidy.com/mopidy.gpg | sudo apt-key add -
    sudo wget -q -O /etc/apt/sources.list.d/mopidy.list https://apt.mopidy.com/buster.list

    ${apt_get} update
    ${apt_get} upgrade
    ${apt_get} install libspotify-dev

    # some packages are only available on raspberry pi's but not on test docker containers running on x86_64 machines
    if [[ $(uname -m) =~ ^armv.+$ ]]; then
        ${apt_get} ${allow_downgrades} install raspberrypi-kernel-headers
    fi

    ${apt_get} ${allow_downgrades} install samba samba-common-bin gcc lighttpd php7.3-common php7.3-cgi php7.3 at mpd mpc mpg123 git ffmpeg resolvconf spi-tools

    # restore backup of /etc/resolv.conf in case installation of resolvconf cleared it
    sudo cp /etc/resolv.conf.orig /etc/resolv.conf

    # prepare python3
    ${apt_get} ${allow_downgrades} install python3 python3-dev python3-pip python3-mutagen python3-gpiozero python3-spidev

    # use python3.7 as default
    sudo update-alternatives --install /usr/bin/python python /usr/bin/python3.7 1

    # Get github code
    cd "${HOME_DIR}" || exit
    git clone https://github.com/MiczFlor/RPi-Jukebox-RFID.git --branch "${GIT_BRANCH}"

    # VERSION of installation

    # Get version number
    VERSION_NO=`cat ${jukebox_dir}/settings/version-number`

    # add used git branch and commit hash to version file
    USED_BRANCH="$(git --git-dir=${jukebox_dir}/.git rev-parse --abbrev-ref HEAD)"

    # add git commit hash to version file
    COMMIT_NO="$(git --git-dir=${jukebox_dir}/.git describe --always)"

    echo "${VERSION_NO} - ${COMMIT_NO} - ${USED_BRANCH}" > ${jukebox_dir}/settings/version
    chmod 777 ${jukebox_dir}/settings/version

    # Install required spotify packages
    if [ "${SPOTinstall}" == "YES" ]; then
        echo "Installing dependencies for Spotify support..."
        # keep major verson 3 of mopidy
        echo -e "Package: mopidy\nPin: version 3.*\nPin-Priority: 1001" | sudo tee /etc/apt/preferences.d/mopidy

        wget -q -O - https://apt.mopidy.com/mopidy.gpg | sudo apt-key add -
        sudo wget -q -O /etc/apt/sources.list.d/mopidy.list https://apt.mopidy.com/buster.list
        ${apt_get} update
        ${apt_get} upgrade
        ${apt_get} ${allow_downgrades} install mopidy mopidy-mpd mopidy-local mopidy-spotify
        ${apt_get} ${allow_downgrades} install libspotify12 python3-cffi python3-ply python3-pycparser python3-spotify

        # Install necessary Python packages
        sudo python3 -m pip install -q -r "${jukebox_dir}"/requirements-spotify.txt
    fi

    local raw_github="https://raw.githubusercontent.com/MiczFlor/RPi-Jukebox-RFID"
    # I comment the following lines out for now. I think they come from splitti when he applied a hotfix in Feb 2020?
    # Back then the master install script needed develop branch files. I think this is from that time...?
    #sudo rm "${jukebox_dir}"/misc/sampleconfigs/phoniebox-rfid-reader.service.stretch-default.sample
    #wget -P "${jukebox_dir}"/misc/sampleconfigs/ "${raw_github}"/develop/misc/sampleconfigs/phoniebox-rfid-reader.service.stretch-default.sample
    #sudo rm "${jukebox_dir}"/scripts/RegisterDevice.py
    #wget -P "${jukebox_dir}"/scripts/ "${raw_github}"/develop/scripts/RegisterDevice.py

    # Install more required packages
    echo "Installing additional Python packages..."
    sudo python3 -m pip install -q -r "${jukebox_dir}"/requirements.txt

    samba_config

    web_server_config

    # copy shell script for player
    cp "${jukebox_dir}"/settings/rfid_trigger_play.conf.sample "${jukebox_dir}"/settings/rfid_trigger_play.conf

    # creating files containing editable values for configuration
    # DISCONTINUED: now done by MPD? echo "PCM" > /home/pi/RPi-Jukebox-RFID/settings/Audio_iFace_Name
    echo "$AUDIOiFace" > "${jukebox_dir}"/settings/Audio_iFace_Name
    echo "$DIRaudioFolders" > "${jukebox_dir}"/settings/Audio_Folders_Path
    echo "3" > "${jukebox_dir}"/settings/Audio_Volume_Change_Step
    echo "100" > "${jukebox_dir}"/settings/Max_Volume_Limit
    echo "0" > "${jukebox_dir}"/settings/Idle_Time_Before_Shutdown
    echo "RESTART" > "${jukebox_dir}"/settings/Second_Swipe
    echo "${jukebox_dir}/playlists" > "${jukebox_dir}"/settings/Playlists_Folders_Path
    echo "ON" > "${jukebox_dir}"/settings/ShowCover
    
    # sample file for debugging with all options set to FALSE
    sudo cp "${jukebox_dir}"/settings/debugLogging.conf.sample "${jukebox_dir}"/settings/debugLogging.conf
    sudo chmod 777 "${jukebox_dir}"/settings/debugLogging.conf
    
    # The new way of making the bash daemon is using the helperscripts
    # creating the shortcuts and script from a CSV file.
    # see scripts/helperscripts/AssignIDs4Shortcuts.php

    # create config file for web app from sample
    sudo cp "${jukebox_dir}"/htdocs/config.php.sample "${jukebox_dir}"/htdocs/config.php

    # Starting web server and php7
    sudo lighttpd-enable-mod fastcgi
    sudo lighttpd-enable-mod fastcgi-php
    sudo service lighttpd force-reload

    # create copy of GPIO script
    sudo cp "${jukebox_dir}"/misc/sampleconfigs/gpio-buttons.py.sample "${jukebox_dir}"/scripts/gpio-buttons.py
    sudo chmod +x "${jukebox_dir}"/scripts/gpio-buttons.py

    # make sure bash scripts have the right settings
    sudo chown pi:www-data "${jukebox_dir}"/scripts/*.sh
    sudo chmod +x "${jukebox_dir}"/scripts/*.sh
    sudo chown pi:www-data "${jukebox_dir}"/scripts/*.py
    sudo chmod +x "${jukebox_dir}"/scripts/*.py

    # services to launch after boot using systemd
    # -rw-r--r-- 1 root root  304 Apr 30 10:07 phoniebox-rfid-reader.service
    # 1. delete old services (this is legacy, might throw errors but is necessary. Valid for versions < 1.1.8-beta)
    local systemd_dir="/etc/systemd/system"
    echo "### Deleting older versions of service daemons. This might throw errors, ignore them"
    sudo systemctl disable idle-watchdog
    sudo systemctl disable rfid-reader
    sudo systemctl disable phoniebox-startup-sound
    sudo systemctl disable gpio-buttons
    sudo rm "${systemd_dir}"/rfid-reader.service
    sudo rm "${systemd_dir}"/startup-sound.service
    sudo rm "${systemd_dir}"/gpio-buttons.service
    sudo rm "${systemd_dir}"/idle-watchdog.service
    echo "### Done with erasing old daemons. Stop ignoring errors!"
    # 2. install new ones - this is version > 1.1.8-beta
    sudo cp "${jukebox_dir}"/misc/sampleconfigs/phoniebox-rfid-reader.service.stretch-default.sample "${systemd_dir}"/phoniebox-rfid-reader.service
    #startup sound now part of phoniebox-startup-scripts
    #sudo cp "${jukebox_dir}"/misc/sampleconfigs/phoniebox-startup-sound.service.stretch-default.sample "${systemd_dir}"/phoniebox-startup-sound.service
    sudo cp "${jukebox_dir}"/misc/sampleconfigs/phoniebox-startup-scripts.service.stretch-default.sample "${systemd_dir}"/phoniebox-startup-scripts.service
    sudo cp "${jukebox_dir}"/misc/sampleconfigs/phoniebox-gpio-buttons.service.stretch-default.sample "${systemd_dir}"/phoniebox-gpio-buttons.service
    sudo cp "${jukebox_dir}"/misc/sampleconfigs/phoniebox-idle-watchdog.service.sample "${systemd_dir}"/phoniebox-idle-watchdog.service
    sudo cp "${jukebox_dir}"/misc/sampleconfigs/phoniebox-rotary-encoder.service.stretch-default.sample "${systemd_dir}"/phoniebox-rotary-encoder.service
    sudo chown root:root "${systemd_dir}"/phoniebox-*.service
    sudo chmod 644 "${systemd_dir}"/phoniebox-*.service
    # enable the services needed
    sudo systemctl enable phoniebox-idle-watchdog
    sudo systemctl enable phoniebox-rfid-reader
    #startup sound is part of phoniebox-startup-scripts now
    #sudo systemctl enable phoniebox-startup-sound
    sudo systemctl enable phoniebox-startup-scripts
    sudo systemctl enable phoniebox-gpio-buttons
    sudo systemctl enable phoniebox-rotary-encoder.service

    # copy mp3s for startup and shutdown sound to the right folder
    cp "${jukebox_dir}"/misc/sampleconfigs/startupsound.mp3.sample "${jukebox_dir}"/shared/startupsound.mp3
    cp "${jukebox_dir}"/misc/sampleconfigs/shutdownsound.mp3.sample "${jukebox_dir}"/shared/shutdownsound.mp3

    # Spotify config
    if [ "${SPOTinstall}" == "YES" ]; then
        local etc_mopidy_conf="/etc/mopidy/mopidy.conf"
        local mopidy_conf="${HOME_DIR}/.config/mopidy/mopidy.conf"
        echo "Configuring Spotify support..."
        sudo systemctl disable mpd
        sudo systemctl enable mopidy
        # Install Config Files
        sudo cp "${jukebox_dir}"/misc/sampleconfigs/locale.gen.sample /etc/locale.gen
        sudo cp "${jukebox_dir}"/misc/sampleconfigs/locale.sample /etc/default/locale
        sudo locale-gen
        mkdir -p "${HOME_DIR}"/.config/mopidy
        sudo cp "${jukebox_dir}"/misc/sampleconfigs/mopidy-etc.sample "${etc_mopidy_conf}"
        cp "${jukebox_dir}"/misc/sampleconfigs/mopidy.sample "${mopidy_conf}"
        # Change vars to match install config
        sudo sed -i 's/%spotify_username%/'"$SPOTIuser"'/' "${etc_mopidy_conf}"
        sudo sed -i 's/%spotify_password%/'"$SPOTIpass"'/' "${etc_mopidy_conf}"
        sudo sed -i 's/%spotify_client_id%/'"$SPOTIclientid"'/' "${etc_mopidy_conf}"
        sudo sed -i 's/%spotify_client_secret%/'"$SPOTIclientsecret"'/' "${etc_mopidy_conf}"
        sed -i 's/%spotify_username%/'"$SPOTIuser"'/' "${mopidy_conf}"
        sed -i 's/%spotify_password%/'"$SPOTIpass"'/' "${mopidy_conf}"
        sed -i 's/%spotify_client_id%/'"$SPOTIclientid"'/' "${mopidy_conf}"
        sed -i 's/%spotify_client_secret%/'"$SPOTIclientsecret"'/' "${mopidy_conf}"
    fi

    if [ "${MPDconfig}" == "YES" ]; then
        local mpd_conf="/etc/mpd.conf"
        echo "Configuring MPD..."
        # MPD configuration
        # -rw-r----- 1 mpd audio 14043 Jul 17 20:16 /etc/mpd.conf
        sudo cp "${jukebox_dir}"/misc/sampleconfigs/mpd.conf.buster-default.sample ${mpd_conf}
        # Change vars to match install config
        sudo sed -i 's/%AUDIOiFace%/'"$AUDIOiFace"'/' "${mpd_conf}"
        # for $DIRaudioFolders using | as alternate regex delimiter because of the folder path slash
        sudo sed -i 's|%DIRaudioFolders%|'"$DIRaudioFolders"'|' "${mpd_conf}"
        sudo chown mpd:audio "${mpd_conf}"
        sudo chmod 640 "${mpd_conf}"
    fi

    # set which version has been installed
    if [ "${SPOTinstall}" == "YES" ]; then
        echo "plusSpotify" > "${jukebox_dir}"/settings/edition
    else
        echo "classic" > "${jukebox_dir}"/settings/edition
    fi

    # update mpc / mpd DB
    mpc update

    # / INSTALLATION
    #####################################################
}

wifi_settings() {
    local sample_configs_dir="$1"
    local dhcpcd_conf="$2"
    local wpa_supplicant_conf="$3"

    ###############################
    # WiFi settings (SSID password)
    #
    # https://www.raspberrypi.org/documentation/configuration/wireless/wireless-cli.md
    #
    # $WIFIssid
    # $WIFIpass
    # $WIFIip
    # $WIFIipRouter
    if [ "${WIFIconfig}" == "YES" ]; then
        # DHCP configuration settings
        echo "Setting ${dhcpcd_conf}..."
        #-rw-rw-r-- 1 root netdev 0 Apr 17 11:25 /etc/dhcpcd.conf
        sudo cp "${sample_configs_dir}"/dhcpcd.conf.buster-default-noHotspot.sample "${dhcpcd_conf}"
        # Change IP for router and Phoniebox
        sudo sed -i 's/%WIFIip%/'"$WIFIip"'/' "${dhcpcd_conf}"
        sudo sed -i 's/%WIFIipRouter%/'"$WIFIipRouter"'/' "${dhcpcd_conf}"
        sudo sed -i 's/%WIFIcountryCode%/'"$WIFIcountryCode"'/' "${dhcpcd_conf}"
        # Change user:group and access mod
        sudo chown root:netdev "${dhcpcd_conf}"
        sudo chmod 664 "${dhcpcd_conf}"

        # WiFi SSID & Password
        echo "Setting ${wpa_supplicant_conf}..."
        # -rw-rw-r-- 1 root netdev 137 Jul 16 08:53 /etc/wpa_supplicant/wpa_supplicant.conf
        sudo cp "${sample_configs_dir}"/wpa_supplicant.conf.buster-default.sample "${wpa_supplicant_conf}"
        sudo sed -i 's/%WIFIssid%/'"$WIFIssid"'/' "${wpa_supplicant_conf}"
        sudo sed -i 's/%WIFIpass%/'"$WIFIpass"'/' "${wpa_supplicant_conf}"
        sudo sed -i 's/%WIFIcountryCode%/'"$WIFIcountryCode"'/' "${wpa_supplicant_conf}"
        sudo chown root:netdev "${wpa_supplicant_conf}"
        sudo chmod 664 "${wpa_supplicant_conf}"
    fi

    # start DHCP
    echo "Starting dhcpcd service..."
    sudo service dhcpcd start
    sudo systemctl enable dhcpcd

# / WiFi settings (SSID password)
###############################
}

existing_assets() {
    local jukebox_dir="$1"
    local backup_dir="$2"

    #####################################################
    # EXISTING ASSETS TO USE FROM EXISTING INSTALL

    if [ "${EXISTINGuse}" == "YES" ]; then
        # RFID config for system control
        if [ "${EXISTINGuseRfidConf}" == "YES" ]; then
            # read old values and write them into new file (copied above already)
            # do not overwrite but use 'sed' in case there are new vars in new version installed

            # Read the existing RFID config file line by line and use
            # only lines which are separated (IFS) by '='.
            while IFS='=' read -r key val ; do
                # $var should be stripped of possible leading or trailing "
                val=${val%\"}
                val=${val#\"}
                key=${key}
                # Additional error check: key should not start with a hash and not be empty.
                if [ ! "${key:0:1}" == '#' ] && [ -n "$key" ]; then
                    # Replace the matching value in the newly created conf file
                    sed -i 's/%'"$key"'%/'"$val"'/' "${jukebox_dir}"/settings/rfid_trigger_play.conf
                fi
            done <"${backup_dir}"/settings/rfid_trigger_play.conf
        fi

        # RFID shortcuts for audio folders
        if [ "${EXISTINGuseRfidLinks}" == "YES" ]; then
            # copy from backup to new install
            cp -R "${backup_dir}"/shared/shortcuts/* "${jukebox_dir}"/shared/shortcuts/
        fi

        # Audio folders: use existing
        if [ "${EXISTINGuseAudio}" == "YES" ]; then
            # copy from backup to new install
            cp -R "${backup_dir}"/shared/audiofolders/* "$DIRaudioFolders/"
        fi

        # GPIO: use existing file
        if [ "${EXISTINGuseGpio}" == "YES" ]; then
            # copy from backup to new install
            cp "${backup_dir}"/scripts/gpio-buttons.py "${jukebox_dir}"/scripts/gpio-buttons.py
        fi

        # Sound effects: use existing startup / shutdown sounds
        if [ "${EXISTINGuseSounds}" == "YES" ]; then
            # copy from backup to new install
            cp "${backup_dir}"/shared/startupsound.mp3 "${jukebox_dir}"/shared/startupsound.mp3
            cp "${backup_dir}"/shared/shutdownsound.mp3 "${jukebox_dir}"/shared/shutdownsound.mp3
        fi

    fi

    # / EXISTING ASSETS TO USE FROM EXISTING INSTALL
    ################################################
}


folder_access() {
    local jukebox_dir="$1"
    local user_group="$2"
    local mod="$3"

    #####################################################
    # Folders and Access Settings

    echo "Setting owner and permissions for directories..."

    # create playlists folder
    mkdir -p "${jukebox_dir}"/playlists
    sudo chown -R "${user_group}" "${jukebox_dir}"/playlists
    sudo chmod -R "${mod}" "${jukebox_dir}"/playlists

    # make sure the shared folder is accessible by the web server
    sudo chown -R "${user_group}" "${jukebox_dir}"/shared
    sudo chmod -R "${mod}" "${jukebox_dir}"/shared

    # make sure the htdocs folder can be changed by the web server
    sudo chown -R "${user_group}" "${jukebox_dir}"/htdocs
    sudo chmod -R "${mod}" "${jukebox_dir}"/htdocs

    sudo chown -R "${user_group}" "${jukebox_dir}"/settings
    sudo chmod -R "${mod}" "${jukebox_dir}"/settings

    # logs dir accessible by pi and www-data
    sudo chown "${user_group}" "${jukebox_dir}"/logs
    sudo chmod "${mod}" "${jukebox_dir}"/logs

    # audio folders might be somewhere else, so treat them separately
    sudo chown "${user_group}" "${DIRaudioFolders}"
    sudo chmod "${mod}" "${DIRaudioFolders}"

    # make sure bash scripts have the right settings
    sudo chown "${user_group}" "${jukebox_dir}"/scripts/*.sh
    sudo chmod +x "${jukebox_dir}"/scripts/*.sh
    sudo chown "${user_group}" "${jukebox_dir}"/scripts/*.py
    sudo chmod +x "${jukebox_dir}"/scripts/*.py

    # set audio volume to 100%
    # see: https://github.com/MiczFlor/RPi-Jukebox-RFID/issues/54
    sudo amixer cset numid=1 100%

    # delete the global.conf file, in case somebody manually copied stuff back and forth
    # this will be created the first time the Phoniebox is put to use by web app or RFID
    GLOBAL_CONF="${jukebox_dir}"/settings/global.conf
    if [ -f "${GLOBAL_CONF}" ]; then
        echo "global.conf needs to be deleted."
        rm "${GLOBAL_CONF}"
    fi

    # / Access settings
    #####################################################
}

finish_installation() {
    local jukebox_dir="$1"
    echo "
#
# INSTALLATION FINISHED
#
#####################################################
"

    #####################################################
    # Register external device(s)

<<<<<<< HEAD
echo "If you are using an USB RFID reader, connect it to your RPi."
echo "(In case your RFID reader required soldering, consult the manual.)"
read -r -p "Have you connected your USB Reader? [Y/n] " response
case "$response" in
    [nN][oO]|[nN])
        ;;
    *)
        cd /home/pi/RPi-Jukebox-RFID/scripts/
        python3 RegisterDevice.py
        sudo chown pi:www-data /home/pi/RPi-Jukebox-RFID/scripts/deviceName.txt
        sudo chmod 644 /home/pi/RPi-Jukebox-RFID/scripts/deviceName.txt
        ;;
esac
=======
    echo "If you are using an USB RFID reader, connect it to your RPi."
    echo "(In case your RFID reader required soldering, consult the manual.)"
    # Use -e to display response of user in the logfile
    read -e -r -p "Have you connected your USB Reader? [Y/n] " response
    case "$response" in
        [nN][oO]|[nN])
            ;;
        *)
            cd "${jukebox_dir}"/scripts/ || exit
            python3 RegisterDevice.py
            sudo chown pi:www-data "${jukebox_dir}"/scripts/deviceName.txt
            sudo chmod 644 "${jukebox_dir}"/scripts/deviceName.txt
            ;;
    esac
>>>>>>> 33814f22

    echo
    echo "DONE. Let the sounds begin."
    echo "Find more information and documentation on the github account:"
    echo "https://github.com/MiczFlor/RPi-Jukebox-RFID/wiki/"

    echo "Reboot is needed to activate all settings"
    # Use -e to display response of user in the logfile
    read -e -r -p "Would you like to reboot now? [Y/n] " response
    case "$response" in
        [nN][oO]|[nN])
        # Close logging
        log_close
            ;;
        *)
        # Close logging
        log_close
            sudo shutdown -r now
            ;;
    esac
}

########
# Main #
########
main() {
    if [[ ${INTERACTIVE} == "true" ]]; then
        welcome
        reset_install_config_file
        config_wifi
        check_existing "${JUKEBOX_HOME_DIR}" "${JUKEBOX_BACKUP_DIR}"
        config_audio_interface
        config_spotify
        config_mpd
        config_audio_folder "${JUKEBOX_HOME_DIR}"
    else
        echo "Non-interactive installation!"
        check_config_file
        # Skip interactive Samba WINS config dialog
        echo "samba-common samba-common/dhcp boolean false" | sudo debconf-set-selections
    fi
    install_main "${JUKEBOX_HOME_DIR}"
    wifi_settings "${JUKEBOX_HOME_DIR}/misc/sampleconfigs" "/etc/dhcpcd.conf" "/etc/wpa_supplicant/wpa_supplicant.conf"
    existing_assets "${JUKEBOX_HOME_DIR}" "${JUKEBOX_BACKUP_DIR}"
    folder_access "${JUKEBOX_HOME_DIR}" "pi:www-data" 775
    if [[ ${INTERACTIVE} == "true" ]]; then
        finish_installation "${JUKEBOX_HOME_DIR}"
    else
        echo "Skipping USB device setup..."
        echo "For manual registration of a USB card reader type:"
        echo "python3 /home/pi/RPi-Jukebox-RFID/scripts/RegisterDevice.py"
        echo " "
        echo "Reboot is required to activate all settings!"
    fi
}

start=$(date +%s)

main

end=$(date +%s)
runtime=$((end-start))
((h=${runtime}/3600))
((m=(${runtime}%3600)/60))
((s=${runtime}%60))
echo "Done (in ${h}h ${m}m ${s}s)."

#####################################################
# notes for things to do

# CLEANUP
## remove dir BACKUP (possibly not, because we do this at the beginning after user confirms for latest config)
#####################################################<|MERGE_RESOLUTION|>--- conflicted
+++ resolved
@@ -640,257 +640,8 @@
         esac
     fi
 
-<<<<<<< HEAD
-##################################################### 
-# INSTALLATION
-
-# Read install config as written so far
-# (this might look stupid so far, but makes sense once
-# the option to install from config file is introduced.)
-. $PATHDATA/PhonieboxInstall.conf
-
-# power management of wifi: switch off to avoid disconnecting
-sudo iwconfig wlan0 power off
-
-# Generate locales
-sudo locale-gen $LANG
-
-# Install required packages
-
-wget -q -O - https://apt.mopidy.com/mopidy.gpg | sudo apt-key add -
-sudo wget -q -O /etc/apt/sources.list.d/mopidy.list https://apt.mopidy.com/buster.list
-
-sudo apt-get update
-sudo apt-get --yes upgrade
-sudo apt-get install --yes libspotify-dev git
-sudo apt-get --yes --allow-downgrades --allow-remove-essential --allow-change-held-packages install apt-transport-https samba samba-common-bin gcc raspberrypi-kernel-headers lighttpd php7.3-common php7.3-cgi php7.3 php7.3-fpm at mpd mpc mpg123 ffmpeg resolvconf spi-tools
-sudo apt-get --yes install git
-
-# prepare python2 and python3
-sudo apt-get --yes --allow-downgrades --allow-remove-essential --allow-change-held-packages install python-dev python-pip python-mutagen python-gpiozero python-spidev
-sudo apt-get --yes --allow-downgrades --allow-remove-essential --allow-change-held-packages install python3 python3-dev python3-pip python3-mutagen python3-gpiozero python3-spidev
-
-# use python3.7 as default
-sudo update-alternatives --install /usr/bin/python python /usr/bin/python3.7 1
-
-# Install required spotify packages
-if [ $SPOTinstall == "YES" ]
-then
-	sudo apt-get install --yes mopidy=2.2.2-1
-	sudo python2.7 -m pip install Mopidy==2.2.*
-
-	sudo apt-get --yes --allow-downgrades --allow-remove-essential --allow-change-held-packages install libspotify12 python-cffi python-ply python-pycparser python-spotify
-	sudo rm -rf /usr/lib/python2.7/dist-packages/mopidy_spotify*
-	sudo rm -rf /usr/lib/python2.7/dist-packages/Mopidy_Spotify-*
-	cd
-	sudo rm -rf mopidy-spotify
-	git clone -b fix/web_api_playlists --single-branch https://github.com/princemaxwell/mopidy-spotify.git
-	cd mopidy-spotify
-	sudo python2 setup.py install
-
-	cd
-	# should be removed, if Mopidy-Iris can be installed normally
-	# pylast >= 3.0.0 removed the python2 support
-	 sudo python2.7 -m pip install pylast==2.4.0
-	# not sure tornado still needs to be downgraded now that Mopidy 3 is not installed and tornado seems to be 5.1
- 	sudo python2.7 -m pip install 'tornado==5.0'
-	sudo python2.7 -m pip install Mopidy-Iris==3.43.0
-fi
-
-# Get github code
-cd /home/pi/
-
-# Must be changed to the correct branch!!!
-# Change to master when merging develop with master!!!
-# this needs to be replaced on develop
-git clone --branch master https://github.com/MiczFlor/RPi-Jukebox-RFID.git
-cd /home/pi/RPi-Jukebox-RFID/misc/sampleconfigs/
-
-# The following lines are just for development.
-#sudo rm phoniebox-rfid-reader.service.stretch-default.sample
-#wget https://raw.githubusercontent.com/MiczFlor/RPi-Jukebox-RFID/develop/misc/sampleconfigs/phoniebox-rfid-reader.service.stretch-default.sample
-#cd /home/pi/RPi-Jukebox-RFID/scripts/
-#sudo rm RegisterDevice.py
-#wget https://raw.githubusercontent.com/MiczFlor/RPi-Jukebox-RFID/develop/scripts/RegisterDevice.py
-
-# Jump into the Phoniebox dir
-cd /home/pi/RPi-Jukebox-RFID
-
-# Install more required packages
-sudo python3 -m pip install -r requirements.txt
-
-# actually, for the time being most of the requirements are run here.
-# the requirements.txt version seems to throw errors. Help if you can to fix this:
-
-sudo python3 -m pip install "evdev == 0.7.0"
-sudo python3 -m pip install --upgrade youtube_dl
-sudo python3 -m pip install git+git://github.com/lthiery/SPI-Py.git#egg=spi-py
-sudo python3 -m pip install pyserial
-# spidev is currently installed via apt-get
-#sudo pip install spidev
-sudo python3 -m pip install RPi.GPIO
-sudo python3 -m pip install pi-rc522
-
-# Switch of WiFi power management
-sudo iwconfig wlan0 power off
-
-# Samba configuration settings
-# -rw-r--r-- 1 root root 9416 Apr 30 09:02 /etc/samba/smb.conf
-sudo cp /home/pi/RPi-Jukebox-RFID/misc/sampleconfigs/smb.conf.buster-default.sample /etc/samba/smb.conf
-sudo chown root:root /etc/samba/smb.conf
-sudo chmod 644 /etc/samba/smb.conf
-# for $DIRaudioFolders using | as alternate regex delimiter because of the folder path slash 
-sudo sed -i 's|%DIRaudioFolders%|'"$DIRaudioFolders"'|' /etc/samba/smb.conf
-# Samba: create user 'pi' with password 'raspberry'
-(echo "raspberry"; echo "raspberry") | sudo smbpasswd -s -a pi
-
-# Web server configuration settings
-# -rw-r--r-- 1 root root 1040 Apr 30 09:19 /etc/lighttpd/lighttpd.conf
-sudo cp /home/pi/RPi-Jukebox-RFID/misc/sampleconfigs/lighttpd.conf.buster-default.sample /etc/lighttpd/lighttpd.conf
-sudo chown root:root /etc/lighttpd/lighttpd.conf
-sudo chmod 644 /etc/lighttpd/lighttpd.conf
-
-# Web server PHP7 fastcgi conf
-# -rw-r--r-- 1 root root 398 Apr 30 09:35 /etc/lighttpd/conf-available/15-fastcgi-php.conf
-sudo cp /home/pi/RPi-Jukebox-RFID/misc/sampleconfigs/15-fastcgi-php.conf.buster-default.sample /etc/lighttpd/conf-available/15-fastcgi-php.conf
-sudo chown root:root /etc/lighttpd/conf-available/15-fastcgi-php.conf
-sudo chmod 644 /etc/lighttpd/conf-available/15-fastcgi-php.conf
-# settings for php.ini to support upload
-# -rw-r--r-- 1 root root 70999 Jun 14 13:50 /etc/php/7.3/cgi/php.ini
-sudo cp /home/pi/RPi-Jukebox-RFID/misc/sampleconfigs/php.ini.buster-default.sample /etc/php/7.3/cgi/php.ini
-sudo chown root:root /etc/php/7.3/cgi/php.ini 
-sudo chmod 644 /etc/php/7.3/cgi/php.ini
-
-# SUDO users (adding web server here)
-# -r--r----- 1 root root 703 Nov 17 21:08 /etc/sudoers
-sudo cp /home/pi/RPi-Jukebox-RFID/misc/sampleconfigs/sudoers.buster-default.sample /etc/sudoers
-sudo chown root:root /etc/sudoers
-sudo chmod 440 /etc/sudoers
-
-# copy shell script for player
-cp /home/pi/RPi-Jukebox-RFID/settings/rfid_trigger_play.conf.sample /home/pi/RPi-Jukebox-RFID/settings/rfid_trigger_play.conf
-
-# creating files containing editable values for configuration
-# DISCONTINUED: now done by MPD? echo "PCM" > /home/pi/RPi-Jukebox-RFID/settings/Audio_iFace_Name
-echo "$AUDIOiFace" > /home/pi/RPi-Jukebox-RFID/settings/Audio_iFace_Name
-echo "$DIRaudioFolders" > /home/pi/RPi-Jukebox-RFID/settings/Audio_Folders_Path
-echo "3" > /home/pi/RPi-Jukebox-RFID/settings/Audio_Volume_Change_Step
-echo "100" > /home/pi/RPi-Jukebox-RFID/settings/Max_Volume_Limit
-echo "0" > /home/pi/RPi-Jukebox-RFID/settings/Idle_Time_Before_Shutdown
-echo "RESTART" > /home/pi/RPi-Jukebox-RFID/settings/Second_Swipe
-echo "/home/pi/RPi-Jukebox-RFID/playlists" > /home/pi/RPi-Jukebox-RFID/settings/Playlists_Folders_Path
-echo "ON" > /home/pi/RPi-Jukebox-RFID/settings/ShowCover
-
-# The new way of making the bash daemon is using the helperscripts 
-# creating the shortcuts and script from a CSV file.
-# see scripts/helperscripts/AssignIDs4Shortcuts.php
-
-# create config file for web app from sample
-sudo cp /home/pi/RPi-Jukebox-RFID/htdocs/config.php.sample /home/pi/RPi-Jukebox-RFID/htdocs/config.php
-
-# Starting web server and php7
-sudo lighttpd-enable-mod fastcgi
-sudo lighttpd-enable-mod fastcgi-php
-sudo service lighttpd force-reload
-sudo service php7.3-fpm restart
-
-# create copy of GPIO script
-sudo cp /home/pi/RPi-Jukebox-RFID/misc/sampleconfigs/gpio-buttons.py.sample /home/pi/RPi-Jukebox-RFID/scripts/gpio-buttons.py
-sudo chmod +x /home/pi/RPi-Jukebox-RFID/scripts/gpio-buttons.py
-
-# make sure bash scripts have the right settings
-sudo chown pi:www-data /home/pi/RPi-Jukebox-RFID/scripts/*.sh
-sudo chmod +x /home/pi/RPi-Jukebox-RFID/scripts/*.sh
-sudo chown pi:www-data /home/pi/RPi-Jukebox-RFID/scripts/*.py
-sudo chmod +x /home/pi/RPi-Jukebox-RFID/scripts/*.py
-
-# services to launch after boot using systemd
-# -rw-r--r-- 1 root root  304 Apr 30 10:07 phoniebox-rfid-reader.service
-# 1. delete old services (this is legacy, might throw errors but is necessary. Valid for versions < 1.1.8-beta)
-echo "### Deleting older versions of service daemons. This might throw errors, ignore them"
-sudo systemctl disable idle-watchdog
-sudo systemctl disable rfid-reader
-sudo systemctl disable startup-sound
-sudo systemctl disable gpio-buttons
-sudo rm /etc/systemd/system/rfid-reader.service 
-sudo rm /etc/systemd/system/startup-sound.service
-sudo rm /etc/systemd/system/gpio-buttons.service
-sudo rm /etc/systemd/system/idle-watchdog.service
-echo "### Done with erasing old daemons. Stop ignoring errors!" 
-# 2. install new ones - this is version > 1.1.8-beta
-sudo cp /home/pi/RPi-Jukebox-RFID/misc/sampleconfigs/phoniebox-rfid-reader.service.stretch-default.sample /etc/systemd/system/phoniebox-rfid-reader.service 
-sudo cp /home/pi/RPi-Jukebox-RFID/misc/sampleconfigs/phoniebox-startup-sound.service.stretch-default.sample /etc/systemd/system/phoniebox-startup-sound.service
-sudo cp /home/pi/RPi-Jukebox-RFID/misc/sampleconfigs/phoniebox-gpio-buttons.service.stretch-default.sample /etc/systemd/system/phoniebox-gpio-buttons.service
-sudo cp /home/pi/RPi-Jukebox-RFID/misc/sampleconfigs/phoniebox-idle-watchdog.service.sample /etc/systemd/system/phoniebox-idle-watchdog.service
-sudo chown root:root /etc/systemd/system/phoniebox-rfid-reader.service
-sudo chown root:root /etc/systemd/system/phoniebox-startup-sound.service
-sudo chown root:root /etc/systemd/system/phoniebox-gpio-buttons.service
-sudo chown root:root /etc/systemd/system/phoniebox-idle-watchdog.service
-sudo chmod 644 /etc/systemd/system/phoniebox-rfid-reader.service
-sudo chmod 644 /etc/systemd/system/phoniebox-startup-sound.service
-sudo chmod 644 /etc/systemd/system/phoniebox-gpio-buttons.service
-sudo chmod 644 /etc/systemd/system/phoniebox-idle-watchdog.service
-# enable the services needed
-sudo systemctl enable phoniebox-idle-watchdog
-sudo systemctl enable phoniebox-rfid-reader
-sudo systemctl enable phoniebox-startup-sound
-sudo systemctl enable phoniebox-gpio-buttons
-
-# copy mp3s for startup and shutdown sound to the right folder
-cp /home/pi/RPi-Jukebox-RFID/misc/sampleconfigs/startupsound.mp3.sample /home/pi/RPi-Jukebox-RFID/shared/startupsound.mp3
-cp /home/pi/RPi-Jukebox-RFID/misc/sampleconfigs/shutdownsound.mp3.sample /home/pi/RPi-Jukebox-RFID/shared/shutdownsound.mp3
-
-# Spotify config
-if [ $SPOTinstall == "YES" ]
-then
-	sudo systemctl disable mpd
-	sudo systemctl enable mopidy
-	# Install Config Files
-	sudo cp /home/pi/RPi-Jukebox-RFID/misc/sampleconfigs/locale.gen.sample /etc/locale.gen
-	sudo cp /home/pi/RPi-Jukebox-RFID/misc/sampleconfigs/locale.sample /etc/default/locale
-	sudo locale-gen
-	sudo mkdir /home/pi/.config
-	sudo mkdir /home/pi/.config/mopidy
-	sudo cp /home/pi/RPi-Jukebox-RFID/misc/sampleconfigs/mopidy-etc.sample /etc/mopidy/mopidy.conf
-	sudo cp /home/pi/RPi-Jukebox-RFID/misc/sampleconfigs/mopidy.sample ~/.config/mopidy/mopidy.conf
-	# Change vars to match install config
-	sudo sed -i 's/%spotify_username%/'"$SPOTIuser"'/' /etc/mopidy/mopidy.conf
-	sudo sed -i 's/%spotify_password%/'"$SPOTIpass"'/' /etc/mopidy/mopidy.conf
-	sudo sed -i 's/%spotify_client_id%/'"$SPOTIclientid"'/' /etc/mopidy/mopidy.conf
-	sudo sed -i 's/%spotify_client_secret%/'"$SPOTIclientsecret"'/' /etc/mopidy/mopidy.conf
-	sudo sed -i 's/%spotify_username%/'"$SPOTIuser"'/' ~/.config/mopidy/mopidy.conf
-	sudo sed -i 's/%spotify_password%/'"$SPOTIpass"'/' ~/.config/mopidy/mopidy.conf
-	sudo sed -i 's/%spotify_client_id%/'"$SPOTIclientid"'/' ~/.config/mopidy/mopidy.conf
-	sudo sed -i 's/%spotify_client_secret%/'"$SPOTIclientsecret"'/' ~/.config/mopidy/mopidy.conf
-fi
-
-if [ $MPDconfig == "YES" ]
-then
-    # MPD configuration
-    # -rw-r----- 1 mpd audio 14043 Jul 17 20:16 /etc/mpd.conf
-    sudo cp /home/pi/RPi-Jukebox-RFID/misc/sampleconfigs/mpd.conf.buster-default.sample /etc/mpd.conf
-    # Change vars to match install config
-    sudo sed -i 's/%AUDIOiFace%/'"$AUDIOiFace"'/' /etc/mpd.conf
-    # for $DIRaudioFolders using | as alternate regex delimiter because of the folder path slash 
-    sudo sed -i 's|%DIRaudioFolders%|'"$DIRaudioFolders"'|' /etc/mpd.conf
-    sudo chown mpd:audio /etc/mpd.conf
-    sudo chmod 640 /etc/mpd.conf
-fi
-
-# set which version has been installed
-if [ $SPOTinstall == "YES" ]
-then
-	echo "plusSpotify" > /home/pi/RPi-Jukebox-RFID/settings/edition
-else
-    echo "classic" > /home/pi/RPi-Jukebox-RFID/settings/edition
-fi
-
-# update mpc / mpd DB
-mpc update
-=======
     # Start logging here
     log_open
->>>>>>> 33814f22
 
     # Add conffile into logfile for better debugging
     echo "################################################"
@@ -1296,21 +1047,6 @@
     #####################################################
     # Register external device(s)
 
-<<<<<<< HEAD
-echo "If you are using an USB RFID reader, connect it to your RPi."
-echo "(In case your RFID reader required soldering, consult the manual.)"
-read -r -p "Have you connected your USB Reader? [Y/n] " response
-case "$response" in
-    [nN][oO]|[nN])
-        ;;
-    *)
-        cd /home/pi/RPi-Jukebox-RFID/scripts/
-        python3 RegisterDevice.py
-        sudo chown pi:www-data /home/pi/RPi-Jukebox-RFID/scripts/deviceName.txt
-        sudo chmod 644 /home/pi/RPi-Jukebox-RFID/scripts/deviceName.txt
-        ;;
-esac
-=======
     echo "If you are using an USB RFID reader, connect it to your RPi."
     echo "(In case your RFID reader required soldering, consult the manual.)"
     # Use -e to display response of user in the logfile
@@ -1325,7 +1061,6 @@
             sudo chmod 644 "${jukebox_dir}"/scripts/deviceName.txt
             ;;
     esac
->>>>>>> 33814f22
 
     echo
     echo "DONE. Let the sounds begin."
