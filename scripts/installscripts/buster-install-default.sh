#!/bin/bash
#
# see https://github.com/MiczFlor/RPi-Jukebox-RFID for details
# Especially the docs folder for documentation

# The absolute path to the folder which contains this script
PATHDATA="$( cd "$( dirname "${BASH_SOURCE[0]}" )" && pwd )"

clear
echo "##################################################### 
#    ___  __ ______  _  __________ ____   __  _  _  #
#   / _ \/ // / __ \/ |/ /  _/ __/(  _ \ /  \( \/ ) #
#  / ___/ _  / /_/ /    // // _/   ) _ ((  O ))  (  #
# /_/  /_//_/\____/_/|_/___/____/ (____/ \__/(_/\_) #
#                                                   #
##################################################### 

Welcome to the installation script.

This script will install Phoniebox on your Raspberry Pi.
To do so, you must be online. The install script can 
automatically configure:

* WiFi settings (SSID, password and static IP)

All these are optional and can also be done later
manually.

If you are ready, hit ENTER"
read INPUT

##################################################### 
# CONFIG FILE
# This file will contain all the data given in the
# following dialogue
# At a later stage, the install should also be done
# from such a config file with no user input.

# Remove existing config file
rm PhonieboxInstall.conf
# Create empty config file
touch PhonieboxInstall.conf
echo "# Phoniebox config" > $PATHDATA/PhonieboxInstall.conf

##################################################### 
# Ask if wifi config

clear

echo "#####################################################
#
# CONFIGURE WIFI
#
# Requires SSID, WiFi password and the static IP you want 
# to assign to your Phoniebox.
# (Note: can be done manually later, if you are unsure.)
"
read -r -p "Do you want to configure your WiFi? [Y/n] " response
case "$response" in
    [nN][oO]|[nN])
    	WIFIconfig=NO
    	echo "You want to configure WiFi later."
    	echo "Hit ENTER to proceed to the next step."
        read INPUT
        # append variables to config file
        echo "WIFIconfig=$WIFIconfig" >> $PATHDATA/PhonieboxInstall.conf
        # make a fallback for WiFi Country Code, because we need that even without WiFi config
        echo "WIFIcountryCode=DE" >> $PATHDATA/PhonieboxInstall.conf
        ;;
    *)
    	WIFIconfig=YES
        #Ask for ssid
        echo "* Type SSID name"
        read INPUT
        WIFIssid="$INPUT"
        #Ask for wifi country code
        echo "* WiFi Country Code (e.g. DE, GB, CZ or US)"
        read INPUT
        WIFIcountryCode="$INPUT"
        #Ask for password
        echo "* Type password"
        read INPUT
        WIFIpass="$INPUT"
        #Ask for IP
        echo "* Static IP (e.g. 192.168.1.199)"
        read INPUT
        WIFIip="$INPUT"
        #Ask for Router IP
        echo "* Router IP (e.g. 192.168.1.1)"
        read INPUT
        WIFIipRouter="$INPUT"
        echo "Your WiFi config:"
        echo "SSID      : $WIFIssid"
        echo "WiFi Country Code      : $WIFIcountryCode"
        echo "Password  : $WIFIpass"
        echo "Static IP : $WIFIip"
        echo "Router IP : $WIFIipRouter"
        read -r -p "Are these values correct? [Y/n] " response
        case "$response" in
            [nN][oO]|[nN])
            	echo "The values are incorrect."
            	echo "Hit ENTER to exit and start over."
                read INPUT; exit
                ;;
            *)
                # append variables to config file
                echo "WIFIconfig=\"$WIFIconfig\"" >> $PATHDATA/PhonieboxInstall.conf
                echo "WIFIcountryCode=\"$WIFIcountryCode\"" >> $PATHDATA/PhonieboxInstall.conf
                echo "WIFIssid=\"$WIFIssid\"" >> $PATHDATA/PhonieboxInstall.conf
                echo "WIFIpass=\"$WIFIpass\"" >> $PATHDATA/PhonieboxInstall.conf
                echo "WIFIip=\"$WIFIip\"" >> $PATHDATA/PhonieboxInstall.conf
                echo "WIFIipRouter=\"$WIFIipRouter\"" >> $PATHDATA/PhonieboxInstall.conf
                ;;
        esac
        ;;
esac

##################################################### 
# Check for existing Phoniebox
#
# In case there is no existing install, 
# set the var now for later use:
EXISTINGuse=NO

# The install will be in the home dir of user pi
# Move to home directory now to check
cd
if [ -d /home/pi/RPi-Jukebox-RFID ]; then
    # Houston, we found something!
    clear
echo "#####################################################
#
# . . . * alert * alert * alert * alert * . . .
# 
# WARNING: an existing Phoniebox installation was found.
# 
"
    # check if we find the version number
    if [ -f /home/pi/RPi-Jukebox-RFID/settings/version ]; then
        echo "The version of your installation is: $(cat RPi-Jukebox-RFID/settings/version)"
    fi
    echo "IMPORTANT: you can use the existing content and configuration files for your new install."
    echo "Whatever you chose to keep will be moved to the new install."
    echo "Everything else will remain in a folder called 'BACKUP'.
    "
    # Delete or use existing installation?
    read -r -p "Re-use config, audio and RFID codes for the new install? [Y/n] " response
    case "$response" in
        [nN][oO]|[nN])
    	    EXISTINGuse=NO
    	    echo "Phoniebox will be a fresh install. The existing version will be dropped."
    	    echo "Hit ENTER to proceed to the next step."
            sudo rm -rf RPi-Jukebox-RFID
            read INPUT
            ;;
        *)
    	    EXISTINGuse=YES
            # CREATE BACKUP
            # delete existing BACKUP dir if exists
            if [ -d BACKUP ]; then
                sudo rm -r BACKUP
            fi
            # move install to BACKUP dir
            mv RPi-Jukebox-RFID BACKUP
            # delete .git dir
            if [ -d BACKUP/.git ]; then
                sudo rm -r BACKUP/.git
            fi
            # delete placeholder files so moving the folder content back later will not create git pull conflicts
            rm BACKUP/shared/audiofolders/placeholder
            rm BACKUP/shared/shortcuts/placeholder
            
            # ask for things to use
            echo "Ok. You want to use stuff from the existing installation."
            echo "What would you want to keep? Answer now."
            read -r -p "RFID config for system control (e.g. 'volume up' etc.)? [Y/n] " response
            case "$response" in
                [nN][oO]|[nN])
                	EXISTINGuseRfidConf=NO
                    ;;
                *)
                	EXISTINGuseRfidConf=YES
                    ;;
            esac
            # append variables to config file
            echo "EXISTINGuseRfidConf=$EXISTINGuseRfidConf" >> $PATHDATA/PhonieboxInstall.conf

            read -r -p "RFID shortcuts to play audio folders? [Y/n] " response
            case "$response" in
                [nN][oO]|[nN])
                	EXISTINGuseRfidLinks=NO
                    ;;
                *)
                	EXISTINGuseRfidLinks=YES
                    ;;
            esac
            # append variables to config file
            echo "EXISTINGuseRfidLinks=$EXISTINGuseRfidLinks" >> $PATHDATA/PhonieboxInstall.conf

            read -r -p "Audio folders: use existing? [Y/n] " response
            case "$response" in
                [nN][oO]|[nN])
                	EXISTINGuseAudio=NO
                    ;;
                *)
                	EXISTINGuseAudio=YES
                    ;;
            esac
            # append variables to config file
            echo "EXISTINGuseAudio=$EXISTINGuseAudio" >> $PATHDATA/PhonieboxInstall.conf

            read -r -p "GPIO: use existing file? [Y/n] " response
            case "$response" in
                [nN][oO]|[nN])
                	EXISTINGuseGpio=NO
                    ;;
                *)
                	EXISTINGuseGpio=YES
                    ;;
            esac
            # append variables to config file
            echo "EXISTINGuseGpio=$EXISTINGuseGpio" >> $PATHDATA/PhonieboxInstall.conf

            read -r -p "Sound effects: use existing startup / shutdown sounds? [Y/n] " response
            case "$response" in
                [nN][oO]|[nN])
                	EXISTINGuseSounds=NO
                    ;;
                *)
                	EXISTINGuseSounds=YES
                    ;;
            esac
            # append variables to config file
            echo "EXISTINGuseSounds=$EXISTINGuseSounds" >> $PATHDATA/PhonieboxInstall.conf

            echo "Thanks. Got it."
            echo "The existing install can be found in the BACKUP directory."
            echo "Hit ENTER to proceed to the next step."
            read INPUT
            ;;
    esac
fi
# append variables to config file
echo "EXISTINGuse=$EXISTINGuse" >> $PATHDATA/PhonieboxInstall.conf

##################################################### 
# Audio iFace

clear

echo "#####################################################
#
# CONFIGURE AUDIO INTERFACE (iFace)
#
# By default for the RPi the audio interface would be 'PCM'. 
# But this does not work for every setup, alternatives are
# 'Master' or 'Speaker'. Other external sound cards might 
# use different interface names. 
# To list all available iFace names, type 'amixer scontrols'
# in the terminal.
"
read -r -p "Use PCM as iFace? [Y/n] " response
case "$response" in
    [nN][oO]|[nN])
    	echo "Type the iFace name you want to use:"
        read INPUT
        AUDIOiFace="$INPUT"
        ;;
    *)
    	AUDIOiFace="PCM"
        ;;
esac
# append variables to config file
echo "AUDIOiFace=\"$AUDIOiFace\"" >> $PATHDATA/PhonieboxInstall.conf
echo "Your iFace is called'$AUDIOiFace'"
echo "Hit ENTER to proceed to the next step."
read INPUT

##################################################### 
# Configure spotify

clear

echo "#####################################################
#
# OPTIONAL: INCLUDE SPOTIFY
#
# Note: if this is your first time installing a phoniebox
# it might be best to do a test install without Spotify 
# to make sure all your hardware works.
#
# If you want to include Spotify, MUST have your 
# credentials ready:
#
# * username
# * password
# * client_id
# * client_secret

"
read -r -p "Do you want to enable Spotify? [Y/n] " response
case "$response" in
    [nN][oO]|[nN])
    	SPOTinstall=NO
    	echo "You don't want spotify support."
    	echo "Hit ENTER to proceed to the next step."
        read INPUT
        ;;
    *)
    	SPOTinstall=YES
		clear
		echo "#####################################################
#
# CREDENTIALS for Spotify
#
# Requires Spotify username, password, client_id and client_secret 
# to get connection to Spotify.
#
# (Note: You need a device with browser to generate ID and SECRET)
#
# Please go to this website:
# https://www.mopidy.com/authenticate/
# and follow the instructions.
#
# Your credential will appear on the site below the login button.
# Please note your client_id and client_secret!
#
"
		echo ""
    	echo "Type your Spotify username:"
        read INPUT
        SPOTIuser="$INPUT"
		echo ""
    	echo "Type your Spotify password:"
        read INPUT
        SPOTIpass="$INPUT"
		echo ""
    	echo "Type your client_id:"
        read INPUT
        SPOTIclientid="$INPUT"
		echo ""
    	echo "Type your client_secret:"
        read INPUT
        SPOTIclientsecret="$INPUT"
		echo ""
    	echo "Hit ENTER to proceed to the next step."
        read INPUT
        ;;
esac
# append variables to config file
echo "SPOTinstall=\"$SPOTinstall\"" >> $PATHDATA/PhonieboxInstall.conf
echo "SPOTIuser=\"$SPOTIuser\"" >> $PATHDATA/PhonieboxInstall.conf
echo "SPOTIpass=\"$SPOTIpass\"" >> $PATHDATA/PhonieboxInstall.conf
echo "SPOTIclientid=\"$SPOTIclientid\"" >> $PATHDATA/PhonieboxInstall.conf
echo "SPOTIclientsecret=\"$SPOTIclientsecret\"" >> $PATHDATA/PhonieboxInstall.conf

##################################################### 
# Configure MPD

clear

echo "#####################################################
#
# CONFIGURE MPD
#
# MPD (Music Player Daemon) runs the audio output and must
# be configured. Do it now, if you are unsure.
# (Note: can be done manually later.)
"
read -r -p "Do you want to configure MPD? [Y/n] " response
case "$response" in
    [nN][oO]|[nN])
    	MPDconfig=NO
    	echo "You want to configure MPD later."
    	echo "Hit ENTER to proceed to the next step."
        read INPUT
        ;;
    *)
    	MPDconfig=YES
    	echo "MPD will be set up with default values."
    	echo "Hit ENTER to proceed to the next step."
        read INPUT
        ;;
esac
# append variables to config file
echo "MPDconfig=\"$MPDconfig\"" >> $PATHDATA/PhonieboxInstall.conf

##################################################### 
# Folder path for audio files 
# default: /home/pi/RPi-Jukebox-RFID/shared/audiofolders

clear

echo "#####################################################
#
# FOLDER CONTAINING AUDIO FILES
#
# The default location for folders containing audio files:
# /home/pi/RPi-Jukebox-RFID/shared/audiofolders
#
# If unsure, keep it like this. If your files are somewhere
# else, you can specify the folder in the next step.
# IMPORTANT: the folder will not be created, only the path
# will be remembered. If you use a custom folder, you must
# create it.
"

read -r -p "Do you want to use the default location? [Y/n] " response
case "$response" in
    [nN][oO]|[nN])
    	echo "Please type the absolute path here (no trailing slash)."
    	echo "Default would be for example:"
    	echo "/home/pi/RPi-Jukebox-RFID/shared/audiofolders"
        read INPUT
        DIRaudioFolders="$INPUT"
        ;;
    *)
    	DIRaudioFolders="/home/pi/RPi-Jukebox-RFID/shared/audiofolders"
        ;;
esac
# append variables to config file
echo "DIRaudioFolders=\"$DIRaudioFolders\"" >> $PATHDATA/PhonieboxInstall.conf
echo "Your audio folders live in this dir:"
echo $DIRaudioFolders
echo "Hit ENTER to proceed to the next step."
read INPUT

clear

echo "#####################################################
#
# START INSTALLATION
#
# Good news: you completed the input.
# Let the install begin.
#
# Get yourself a cup of something. The install takes 
# between 15 minutes to half an hour, depending on 
# your Raspberry Pi and Internet connectivity.
#
# You will be prompted later to complete the installation.
"

read -r -p "Do you want to start the installation? [Y/n] " response
case "$response" in
    [nN][oO]|[nN])
    	echo "Exiting the installation."
    	echo "Your configuration data was saved in this file:"
    	echo $PATHDATA/PhonieboxInstall.conf
    	echo
        exit
        ;;
esac

##################################################### 
# INSTALLATION

# Read install config as written so far
# (this might look stupid so far, but makes sense once
# the option to install from config file is introduced.)
. $PATHDATA/PhonieboxInstall.conf

# power management of wifi: switch off to avoid disconnecting
sudo iwconfig wlan0 power off


# Install required packages
<<<<<<< HEAD
sudo locale-gen $LANG

=======
wget -q -O - https://apt.mopidy.com/mopidy.gpg | sudo apt-key add -
sudo wget -q -O /etc/apt/sources.list.d/mopidy.list https://apt.mopidy.com/buster.list
>>>>>>> cca99e00
sudo apt-get update
sudo apt-get install --yes libspotify-dev
sudo apt-get --yes --allow-downgrades --allow-remove-essential --allow-change-held-packages install apt-transport-https samba samba-common-bin python-dev python-pip gcc raspberrypi-kernel-headers lighttpd php7.3-common php7.3-cgi php7.3 php7.3-fpm at mpd mpc mpg123 git ffmpeg python-mutagen python3-gpiozero resolvconf spi-tools python-spidev python3-spidev

# use python3.7 as default
sudo update-alternatives --install /usr/bin/python python /usr/bin/python3.7 1
# Install required spotify packages
if [ $SPOTinstall == "YES" ]
then
  sudo apt-get install --yes mopidy=2.3.1-1
	sudo python2.7 -m pip install Mopidy==2.3.*

	sudo apt-get --yes --allow-downgrades --allow-remove-essential --allow-change-held-packages install libspotify12 python-cffi python-ply python-pycparser python-spotify
	sudo rm -rf /usr/lib/python2.7/dist-packages/mopidy_spotify*
	sudo rm -rf /usr/lib/python2.7/dist-packages/Mopidy_Spotify-*
	cd
	sudo rm -rf mopidy-spotify
	git clone -b fix/web_api_playlists --single-branch https://github.com/princemaxwell/mopidy-spotify.git
	cd mopidy-spotify
	sudo python setup.py install
	cd
	# should be removed, if Mopidy-Iris can be installed normally
	# pylast >= 3.0.0 removed the python2 support
	sudo pip install pylast==2.4.0
	# not sure tornado still needs to be downgraded now that Mopidy 3 is not installed and tornado seems to be 5.1
  sudo pip install 'tornado==5.0'
	sudo pip install Mopidy-Iris
fi

# Get github code
cd /home/pi/
git clone https://github.com/MiczFlor/RPi-Jukebox-RFID.git


# Jump into the Phoniebox dir
cd RPi-Jukebox-RFID

# Install more required packages
sudo pip install -r requirements.txt

# actually, for the time being most of the requirements are run here.
# the requirements.txt version seems to throw errors. Help if you can to fix this:

sudo pip install "evdev == 0.7.0"
sudo pip install --upgrade youtube_dl
sudo pip install git+git://github.com/lthiery/SPI-Py.git#egg=spi-py
sudo pip install pyserial
# spidev is currently installed via apt-get
#sudo pip install spidev
sudo pip install RPi.GPIO
sudo pip install pi-rc522

# Switch of WiFi power management
sudo iwconfig wlan0 power off

# Samba configuration settings
# -rw-r--r-- 1 root root 9416 Apr 30 09:02 /etc/samba/smb.conf
sudo cp /home/pi/RPi-Jukebox-RFID/misc/sampleconfigs/smb.conf.buster-default.sample /etc/samba/smb.conf
sudo chown root:root /etc/samba/smb.conf
sudo chmod 644 /etc/samba/smb.conf
# for $DIRaudioFolders using | as alternate regex delimiter because of the folder path slash 
sudo sed -i 's|%DIRaudioFolders%|'"$DIRaudioFolders"'|' /etc/samba/smb.conf
# Samba: create user 'pi' with password 'raspberry'
(echo "raspberry"; echo "raspberry") | sudo smbpasswd -s -a pi

# Web server configuration settings
# -rw-r--r-- 1 root root 1040 Apr 30 09:19 /etc/lighttpd/lighttpd.conf
sudo cp /home/pi/RPi-Jukebox-RFID/misc/sampleconfigs/lighttpd.conf.buster-default.sample /etc/lighttpd/lighttpd.conf
sudo chown root:root /etc/lighttpd/lighttpd.conf
sudo chmod 644 /etc/lighttpd/lighttpd.conf

# Web server PHP7 fastcgi conf
# -rw-r--r-- 1 root root 398 Apr 30 09:35 /etc/lighttpd/conf-available/15-fastcgi-php.conf
sudo cp /home/pi/RPi-Jukebox-RFID/misc/sampleconfigs/15-fastcgi-php.conf.buster-default.sample /etc/lighttpd/conf-available/15-fastcgi-php.conf
sudo chown root:root /etc/lighttpd/conf-available/15-fastcgi-php.conf
sudo chmod 644 /etc/lighttpd/conf-available/15-fastcgi-php.conf
# settings for php.ini to support upload
# -rw-r--r-- 1 root root 70999 Jun 14 13:50 /etc/php/7.3/cgi/php.ini
sudo cp /home/pi/RPi-Jukebox-RFID/misc/sampleconfigs/php.ini.buster-default.sample /etc/php/7.3/cgi/php.ini
sudo chown root:root /etc/php/7.3/cgi/php.ini 
sudo chmod 644 /etc/php/7.3/cgi/php.ini

# SUDO users (adding web server here)
# -r--r----- 1 root root 703 Nov 17 21:08 /etc/sudoers
sudo cp /home/pi/RPi-Jukebox-RFID/misc/sampleconfigs/sudoers.buster-default.sample /etc/sudoers
sudo chown root:root /etc/sudoers
sudo chmod 440 /etc/sudoers

# copy shell script for player
cp /home/pi/RPi-Jukebox-RFID/settings/rfid_trigger_play.conf.sample /home/pi/RPi-Jukebox-RFID/settings/rfid_trigger_play.conf

# creating files containing editable values for configuration
# DISCONTINUED: now done by MPD? echo "PCM" > /home/pi/RPi-Jukebox-RFID/settings/Audio_iFace_Name
echo "$AUDIOiFace" > /home/pi/RPi-Jukebox-RFID/settings/Audio_iFace_Name
echo "$DIRaudioFolders" > /home/pi/RPi-Jukebox-RFID/settings/Audio_Folders_Path
echo "3" > /home/pi/RPi-Jukebox-RFID/settings/Audio_Volume_Change_Step
echo "100" > /home/pi/RPi-Jukebox-RFID/settings/Max_Volume_Limit
echo "0" > /home/pi/RPi-Jukebox-RFID/settings/Idle_Time_Before_Shutdown
echo "RESTART" > /home/pi/RPi-Jukebox-RFID/settings/Second_Swipe
echo "/home/pi/RPi-Jukebox-RFID/playlists" > /home/pi/RPi-Jukebox-RFID/settings/Playlists_Folders_Path
echo "ON" > /home/pi/RPi-Jukebox-RFID/settings/ShowCover

# The new way of making the bash daemon is using the helperscripts 
# creating the shortcuts and script from a CSV file.
# see scripts/helperscripts/AssignIDs4Shortcuts.php

# create config file for web app from sample
sudo cp /home/pi/RPi-Jukebox-RFID/htdocs/config.php.sample /home/pi/RPi-Jukebox-RFID/htdocs/config.php

# Starting web server and php7
sudo lighttpd-enable-mod fastcgi
sudo lighttpd-enable-mod fastcgi-php
sudo service lighttpd force-reload
sudo service php7.3-fpm restart

# create copy of GPIO script
sudo cp /home/pi/RPi-Jukebox-RFID/misc/sampleconfigs/gpio-buttons.py.sample /home/pi/RPi-Jukebox-RFID/scripts/gpio-buttons.py
sudo chmod +x /home/pi/RPi-Jukebox-RFID/scripts/gpio-buttons.py

# make sure bash scripts have the right settings
sudo chown pi:www-data /home/pi/RPi-Jukebox-RFID/scripts/*.sh
sudo chmod +x /home/pi/RPi-Jukebox-RFID/scripts/*.sh
sudo chown pi:www-data /home/pi/RPi-Jukebox-RFID/scripts/*.py
sudo chmod +x /home/pi/RPi-Jukebox-RFID/scripts/*.py

# services to launch after boot using systemd
# -rw-r--r-- 1 root root  304 Apr 30 10:07 phoniebox-rfid-reader.service
# 1. delete old services (this is legacy, might throw errors but is necessary. Valid for versions < 1.1.8-beta)
echo "### Deleting older versions of service daemons. This might throw errors, ignore them"
sudo systemctl disable idle-watchdog
sudo systemctl disable rfid-reader
sudo systemctl disable startup-sound
sudo systemctl disable gpio-buttons
sudo rm /etc/systemd/system/rfid-reader.service 
sudo rm /etc/systemd/system/startup-sound.service
sudo rm /etc/systemd/system/gpio-buttons.service
sudo rm /etc/systemd/system/idle-watchdog.service
echo "### Done with erasing old daemons. Stop ignoring errors!" 
# 2. install new ones - this is version > 1.1.8-beta
sudo cp /home/pi/RPi-Jukebox-RFID/misc/sampleconfigs/phoniebox-rfid-reader.service.stretch-default.sample /etc/systemd/system/phoniebox-rfid-reader.service 
sudo cp /home/pi/RPi-Jukebox-RFID/misc/sampleconfigs/phoniebox-startup-sound.service.stretch-default.sample /etc/systemd/system/phoniebox-startup-sound.service
sudo cp /home/pi/RPi-Jukebox-RFID/misc/sampleconfigs/phoniebox-gpio-buttons.service.stretch-default.sample /etc/systemd/system/phoniebox-gpio-buttons.service
sudo cp /home/pi/RPi-Jukebox-RFID/misc/sampleconfigs/phoniebox-idle-watchdog.service.sample /etc/systemd/system/phoniebox-idle-watchdog.service
sudo chown root:root /etc/systemd/system/phoniebox-rfid-reader.service
sudo chown root:root /etc/systemd/system/phoniebox-startup-sound.service
sudo chown root:root /etc/systemd/system/phoniebox-gpio-buttons.service
sudo chown root:root /etc/systemd/system/phoniebox-idle-watchdog.service
sudo chmod 644 /etc/systemd/system/phoniebox-rfid-reader.service
sudo chmod 644 /etc/systemd/system/phoniebox-startup-sound.service
sudo chmod 644 /etc/systemd/system/phoniebox-gpio-buttons.service
sudo chmod 644 /etc/systemd/system/phoniebox-idle-watchdog.service
# enable the services needed
sudo systemctl enable phoniebox-idle-watchdog
sudo systemctl enable phoniebox-rfid-reader
sudo systemctl enable phoniebox-startup-sound
sudo systemctl enable phoniebox-gpio-buttons

# copy mp3s for startup and shutdown sound to the right folder
cp /home/pi/RPi-Jukebox-RFID/misc/sampleconfigs/startupsound.mp3.sample /home/pi/RPi-Jukebox-RFID/shared/startupsound.mp3
cp /home/pi/RPi-Jukebox-RFID/misc/sampleconfigs/shutdownsound.mp3.sample /home/pi/RPi-Jukebox-RFID/shared/shutdownsound.mp3

# Spotify config
if [ $SPOTinstall == "YES" ]
then
	sudo systemctl disable mpd
	sudo systemctl enable mopidy
	# Install Config Files
	sudo cp /home/pi/RPi-Jukebox-RFID/misc/sampleconfigs/locale.gen.sample /etc/locale.gen
	sudo cp /home/pi/RPi-Jukebox-RFID/misc/sampleconfigs/locale.sample /etc/default/locale
	sudo locale-gen
	sudo mkdir /home/pi/.config
	sudo mkdir /home/pi/.config/mopidy
	sudo cp /home/pi/RPi-Jukebox-RFID/misc/sampleconfigs/mopidy-etc.sample /etc/mopidy/mopidy.conf
	sudo cp /home/pi/RPi-Jukebox-RFID/misc/sampleconfigs/mopidy.sample ~/.config/mopidy/mopidy.conf
	# Change vars to match install config
	sudo sed -i 's/%spotify_username%/'"$SPOTIuser"'/' /etc/mopidy/mopidy.conf
	sudo sed -i 's/%spotify_password%/'"$SPOTIpass"'/' /etc/mopidy/mopidy.conf
	sudo sed -i 's/%spotify_client_id%/'"$SPOTIclientid"'/' /etc/mopidy/mopidy.conf
	sudo sed -i 's/%spotify_client_secret%/'"$SPOTIclientsecret"'/' /etc/mopidy/mopidy.conf
	sudo sed -i 's/%spotify_username%/'"$SPOTIuser"'/' ~/.config/mopidy/mopidy.conf
	sudo sed -i 's/%spotify_password%/'"$SPOTIpass"'/' ~/.config/mopidy/mopidy.conf
	sudo sed -i 's/%spotify_client_id%/'"$SPOTIclientid"'/' ~/.config/mopidy/mopidy.conf
	sudo sed -i 's/%spotify_client_secret%/'"$SPOTIclientsecret"'/' ~/.config/mopidy/mopidy.conf
fi

if [ $MPDconfig == "YES" ]
then
    # MPD configuration
    # -rw-r----- 1 mpd audio 14043 Jul 17 20:16 /etc/mpd.conf
    sudo cp /home/pi/RPi-Jukebox-RFID/misc/sampleconfigs/mpd.conf.buster-default.sample /etc/mpd.conf
    # Change vars to match install config
    sudo sed -i 's/%AUDIOiFace%/'"$AUDIOiFace"'/' /etc/mpd.conf
    # for $DIRaudioFolders using | as alternate regex delimiter because of the folder path slash 
    sudo sed -i 's|%DIRaudioFolders%|'"$DIRaudioFolders"'|' /etc/mpd.conf
    sudo chown mpd:audio /etc/mpd.conf
    sudo chmod 640 /etc/mpd.conf
fi

# set which version has been installed
if [ $SPOTinstall == "YES" ]
then
	echo "plusSpotify" > /home/pi/RPi-Jukebox-RFID/settings/edition
else
    echo "classic" > /home/pi/RPi-Jukebox-RFID/settings/edition
fi

# update mpc / mpd DB
mpc update

###############################
# WiFi settings (SSID password)
#
# https://www.raspberrypi.org/documentation/configuration/wireless/wireless-cli.md
# 
# $WIFIssid
# $WIFIpass
# $WIFIip
# $WIFIipRouter
if [ $WIFIconfig == "YES" ]
then
    # DHCP configuration settings
    #-rw-rw-r-- 1 root netdev 0 Apr 17 11:25 /etc/dhcpcd.conf
    sudo cp /home/pi/RPi-Jukebox-RFID/misc/sampleconfigs/dhcpcd.conf.buster-default-noHotspot.sample /etc/dhcpcd.conf
    # Change IP for router and Phoniebox
    sudo sed -i 's/%WIFIip%/'"$WIFIip"'/' /etc/dhcpcd.conf
    sudo sed -i 's/%WIFIipRouter%/'"$WIFIipRouter"'/' /etc/dhcpcd.conf
    sudo sed -i 's/%WIFIcountryCode%/'"$WIFIcountryCode"'/' /etc/dhcpcd.conf
    # Change user:group and access mod
    sudo chown root:netdev /etc/dhcpcd.conf
    sudo chmod 664 /etc/dhcpcd.conf
    
    # WiFi SSID & Password
    # -rw-rw-r-- 1 root netdev 137 Jul 16 08:53 /etc/wpa_supplicant/wpa_supplicant.conf
    sudo cp /home/pi/RPi-Jukebox-RFID/misc/sampleconfigs/wpa_supplicant.conf.buster-default.sample /etc/wpa_supplicant/wpa_supplicant.conf
    sudo sed -i 's/%WIFIssid%/'"$WIFIssid"'/' /etc/wpa_supplicant/wpa_supplicant.conf
    sudo sed -i 's/%WIFIpass%/'"$WIFIpass"'/' /etc/wpa_supplicant/wpa_supplicant.conf
    sudo sed -i 's/%WIFIcountryCode%/'"$WIFIcountryCode"'/' /etc/wpa_supplicant/wpa_supplicant.conf
    sudo chown root:netdev /etc/wpa_supplicant/wpa_supplicant.conf
    sudo chmod 664 /etc/wpa_supplicant/wpa_supplicant.conf
fi

# start DHCP
sudo service dhcpcd start
sudo systemctl enable dhcpcd

# / WiFi settings (SSID password)
###############################

# / INSTALLATION
##################################################### 

##################################################### 
# EXISTING ASSETS TO USE FROM EXISTING INSTALL

if [ $EXISTINGuse == "YES" ]
then
    
    # RFID config for system control
    if [ $EXISTINGuseRfidConf == "YES" ]
    then
        # read old values and write them into new file (copied above already)
        # do not overwrite but use 'sed' in case there are new vars in new version installed
        
        # Read the existing RFID config file line by line and use
        # only lines which are separated (IFS) by '='.
        while IFS== read -r key val ; do
            # $var should be stripped of possible leading or trailing "
            val=${val%\"}
            val=${val#\"} 
            key=${key}
            # Additional error check: key should not start with a hash and not be empty.
            if ([ ! ${key:0:1} == '#' ] && [ ! -z "$key" ])
            then
                # Replace the matching value in the newly created conf file
                sed -i 's/%'"$key"'%/'"$val"'/' /home/pi/RPi-Jukebox-RFID/settings/rfid_trigger_play.conf
            fi
        done </home/pi/BACKUP/settings/rfid_trigger_play.conf
    fi
    
    # RFID shortcuts for audio folders
    if [ $EXISTINGuseRfidLinks == "YES" ]
    then
        # copy from backup to new install
        mv /home/pi/BACKUP/shared/shortcuts/* /home/pi/RPi-Jukebox-RFID/shared/shortcuts/
    fi
    
    # Audio folders: use existing
    if [ $EXISTINGuseAudio == "YES" ]
    then
        # copy from backup to new install
        mv /home/pi/BACKUP/shared/audiofolders/* "$DIRaudioFolders/"
    fi
    
    # GPIO: use existing file
    if [ $EXISTINGuseGpio == "YES" ]
    then
        # copy from backup to new install
        mv /home/pi/BACKUP/scripts/gpio-buttons.py /home/pi/RPi-Jukebox-RFID/scripts/gpio-buttons.py
    fi
    
    # Sound effects: use existing startup / shutdown sounds
    if [ $EXISTINGuseSounds == "YES" ]
    then
        # copy from backup to new install
        mv /home/pi/BACKUP/shared/startupsound.mp3 /home/pi/RPi-Jukebox-RFID/shared/startupsound.mp3
        mv /home/pi/BACKUP/shared/shutdownsound.mp3 /home/pi/RPi-Jukebox-RFID/shared/shutdownsound.mp3
    fi

fi

# / EXISTING ASSETS TO USE FROM EXISTING INSTALL
##################################################### 

##################################################### 
# Folders and Access Settings

# create playlists folder
mkdir /home/pi/RPi-Jukebox-RFID/playlists
sudo chown -R pi:www-data /home/pi/RPi-Jukebox-RFID/playlists
sudo chmod -R 775 /home/pi/RPi-Jukebox-RFID/playlists

# make sure the shared folder is accessible by the web server
sudo chown -R pi:www-data /home/pi/RPi-Jukebox-RFID/shared
sudo chmod -R 775 /home/pi/RPi-Jukebox-RFID/shared

# make sure the htdocs folder can be changed by the web server
sudo chown -R pi:www-data /home/pi/RPi-Jukebox-RFID/htdocs
sudo chmod -R 775 /home/pi/RPi-Jukebox-RFID/htdocs

sudo chown -R pi:www-data /home/pi/RPi-Jukebox-RFID/settings
sudo chmod -R 775 /home/pi/RPi-Jukebox-RFID/settings

# audio folders might be somewhere else, so treat them separately
sudo chown pi:www-data "$DIRaudioFolders"
sudo chmod 775 "$DIRaudioFolders"

# make sure bash scripts have the right settings
sudo chown pi:www-data /home/pi/RPi-Jukebox-RFID/scripts/*.sh
sudo chmod +x /home/pi/RPi-Jukebox-RFID/scripts/*.sh
sudo chown pi:www-data /home/pi/RPi-Jukebox-RFID/scripts/*.py
sudo chmod +x /home/pi/RPi-Jukebox-RFID/scripts/*.py

# set audio volume to 100%
# see: https://github.com/MiczFlor/RPi-Jukebox-RFID/issues/54
sudo amixer cset numid=1 100%

# delete the global.conf file, in case somebody manually copied stuff back and forth
# this will be created the first time the Phoniebox is put to use
# by web app or RFID
rm /home/pi/RPi-Jukebox-RFID/settings/global.conf

# / Access settings
##################################################### 

echo "
#
# INSTALLATION FINISHED
#
#####################################################
"

##################################################### 
# Register external device(s)

echo "If you are using an USB RFID reader, connect it to your RPi."
echo "(In case your RFID reader required soldering, consult the manual.)"
read -r -p "Have you connected your USB Reader? [Y/n] " response
case "$response" in
    [nN][oO]|[nN])
        ;;
    *)
        cd /home/pi/RPi-Jukebox-RFID/scripts/
        python3 RegisterDevice.py
        sudo chown pi:www-data /home/pi/RPi-Jukebox-RFID/scripts/deviceName.txt
        sudo chmod 644 /home/pi/RPi-Jukebox-RFID/scripts/deviceName.txt
        ;;
esac

echo
echo "DONE. Let the sounds begin."
echo "Find more information and documentation on the github account:"
echo "https://github.com/MiczFlor/RPi-Jukebox-RFID/wiki/"

echo "Reboot is needed to activate all settings"
read -r -p "Would you like to reboot now? [Y/n] " response
case "$response" in
    [nN][oO]|[nN])
        ;;
    *)
        sudo shutdown -r now
        ;;
esac

#####################################################
# notes for things to do

# Soundcard
# PCM is currently set
# This needs to be done for mpd and in settings folder

#Ask ssh password

# get existing install
# new config should be done with sed using existing conf and user input

# CLEANUP
## remove dir BACKUP (possibly not, because we do this at the beginning after user confirms for latest config)<|MERGE_RESOLUTION|>--- conflicted
+++ resolved
@@ -463,15 +463,14 @@
 # power management of wifi: switch off to avoid disconnecting
 sudo iwconfig wlan0 power off
 
+# Generate locales
+sudo locale-gen $LANG
 
 # Install required packages
-<<<<<<< HEAD
-sudo locale-gen $LANG
-
-=======
+
 wget -q -O - https://apt.mopidy.com/mopidy.gpg | sudo apt-key add -
 sudo wget -q -O /etc/apt/sources.list.d/mopidy.list https://apt.mopidy.com/buster.list
->>>>>>> cca99e00
+
 sudo apt-get update
 sudo apt-get install --yes libspotify-dev
 sudo apt-get --yes --allow-downgrades --allow-remove-essential --allow-change-held-packages install apt-transport-https samba samba-common-bin python-dev python-pip gcc raspberrypi-kernel-headers lighttpd php7.3-common php7.3-cgi php7.3 php7.3-fpm at mpd mpc mpg123 git ffmpeg python-mutagen python3-gpiozero resolvconf spi-tools python-spidev python3-spidev
