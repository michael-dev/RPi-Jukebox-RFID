#!/bin/bash

# This shell script contains all the functionality to control
# playout and change volume and the like.
# This script is called from the web app and the bash script.
# The purpose is to have all playout logic in one place, this
# makes further development and potential replacement of 
# the playout player easier.

# $DEBUG true|false
# prints $COMMAND in the terminal and/or log file
DEBUG=false

# Set the date and time of now
NOW=`date +%Y-%m-%d.%H:%M:%S`

# USAGE EXAMPLES:
# 
# shutdown RPi:
# ./playout_controls.sh -c=shutdown
# 
# set volume to 80%
# ./playout_controls.sh -c=setvolume -v=80
#
# VALID COMMANDS:
# shutdown
# shutdownsilent
# shutdownafter
# reboot
# scan
# mute
# setvolume
# setmaxvolume
# volumeup
# volumedown
# getvolume
# getmaxvolume
# setvolstep
# getvolstep
# playerstop
# playerstopafter
# playernext
# playerprev
# playerpause
# playerplay
# playerreplay
# playerrepeat
# playershuffle
# playlistclear
# playlistaddplay
# playlistadd
# getidletime
# setidletime
# disablewifi
# enablewifi
# togglewifi
# recordstart
# recordstop
# recordplaylatest

# SET VARIABLES
# The variables can be changed in the ../settings dir.
# Relevant files are:
# * ../settings/Audio_Volume_Change_Step
# * ../settings/Audio_iFace_Name

# The absolute path to the folder whjch contains all the scripts.
# Unless you are working with symlinks, leave the following line untouched.
PATHDATA="$( cd "$( dirname "${BASH_SOURCE[0]}" )" && pwd )"
if [ "$DEBUG" == "true" ]; then echo "########### SCRIPT playout_controls.sh ($NOW) ##" >> $PATHDATA/../logs/debug.log; fi

###########################################################
# Read global configuration file (and create is not exists) 
# create the global configuration file from single files - if it does not exist
if [ ! -f $PATHDATA/../settings/global.conf ]; then
    . inc.writeGlobalConfig.sh
fi
<<<<<<< HEAD
. $PATHDATA/../settings/global.conf
###########################################################
#AUDIOVOLCHANGESTEP=`cat $PATHDATA/../settings/Audio_Volume_Change_Step`
#AUDIOVOLMAXLIMIT=`cat $PATHDATA/../settings/Max_Volume_Limit`
#AUDIOVOLMINLIMIT='1'
#IDLETIMESHUTDOWN=`cat $PATHDATA/../settings/Idle_Time_Before_Shutdown`
#AUDIOFOLDERSPATH=`cat $PATHDATA/../settings/Audio_Folders_Path`
=======
# 2. then|or read value from file
VOLSTEP=`cat $PATHDATA/../settings/Audio_Volume_Change_Step`

##############################################
# Max volume limit
# 1. create a default if file does not exist
if [ ! -f $PATHDATA/../settings/Max_Volume_Limit ]; then
    echo "100" > $PATHDATA/../settings/Max_Volume_Limit
fi
# 2. then|or read value from file
MAXVOL=`cat $PATHDATA/../settings/Max_Volume_Limit`

##############################################
# Min volume limit
# 1. create a default if file does not exist
if [ ! -f $PATHDATA/../settings/Min_Volume_Limit ]; then
    echo "0" > $PATHDATA/../settings/Min_Volume_Limit
fi
# 2. then|or read value from file
MINVOL=`cat $PATHDATA/../settings/Min_Volume_Limit`
>>>>>>> fb5c0693

#################################
# path to file storing the current volume level
# this file does not need to exist
# it will be created or deleted by this script
VOLFILE=$PATHDATA/../settings/Audio_Volume_Level

<<<<<<< HEAD
#echo $AUDIOVOLCHANGESTEP
#echo $VOLFILE
#echo $AUDIOVOLMAXLIMIT
#echo $AUDIOVOLMAXLIMIT
=======
##############################################
# Change volume during idle (or only change it during Play and in the WebApp)
#TRUE=Change Volume during all Time (Default; FALSE=Change Volume only during "Play"; OnlyDown=It is possible to decrease Volume during Idle; OnlyUp=It is possible to increase Volume during Idle
# 1. create a default if file does not exist (set default do TRUE - Volume Change is possible every time)
if [ ! -f $PATHDATA/../settings/Change_Volume_Idle ]; then
    echo "TRUE" > $PATHDATA/../settings/Change_Volume_Idle
fi
# 2. then|or read value from file
VOLCHANGEIDLE=`cat $PATHDATA/../settings/Change_Volume_Idle`

#################################
# Idle time after the RPi will be shut down. 0=turn off feature.
# 1. create a default if file does not exist
if [ ! -f $PATHDATA/../settings/Idle_Time_Before_Shutdown ]; then
    echo "0" > $PATHDATA/../settings/Idle_Time_Before_Shutdown
fi
# 2. then|or read value from file
IDLETIME=`cat $PATHDATA/../settings/Idle_Time_Before_Shutdown`

##############################################
# Path to folder containing audio / streams
# 1. create a default if file does not exist
if [ ! -f $PATHDATA/../settings/Audio_Folders_Path ]; then
    echo "/home/pi/RPi-Jukebox-RFID/shared/audiofolders" > $PATHDATA/../settings/Audio_Folders_Path
fi
# 2. then|or read value from file
AUDIOFOLDERSPATH=`cat $PATHDATA/../settings/Audio_Folders_Path`

#echo $VOLSTEP
#echo $VOLFILE
#echo $MAXVOL
#echo $MINVOL
#echo $VOLCHANGEIDLE
>>>>>>> fb5c0693
#echo `cat $VOLFILE`
#echo $IDLETIMESHUTDOWN
#echo $AUDIOFOLDERSPATH

#############################################################

# Get args from command line (see Usage above)
# Read the args passed on by the command line
# see following file for details:
. $PATHDATA/inc.readArgsFromCommandLine.sh
#for i in "$@"
#do
#    case $i in
#        -c=*|--command=*)
#        COMMAND="${i#*=}"
#        ;;
#        -v=*|--value=*)
#        VALUE="${i#*=}"
#        ;;
#    esac
#done

if [ "$DEBUG" == "true" ]; then echo "VAR COMMAND: $COMMAND" >> $PATHDATA/../logs/debug.log; fi
if [ "$DEBUG" == "true" ]; then echo "VAR VALUE: $VALUE" >> $PATHDATA/../logs/debug.log; fi
        
case $COMMAND in 
    shutdown)
        if [ "$DEBUG" == "true" ]; then echo "   shutdown" >> $PATHDATA/../logs/debug.log; fi
        $PATHDATA/resume_play.sh -c=savepos && mpc clear
    	#remove shuffle mode if active
        SHUFFLE_STATUS=$(echo -e status\\nclose | nc -w 1 localhost 6600 | grep -o -P '(?<=random: ).*')
        if [ "$SHUFFLE_STATUS" == 1 ] ; then  mpc random off; fi
        sleep 1
        /usr/bin/mpg123 $PATHDATA/../shared/shutdownsound.mp3 
        sleep 3
        sudo poweroff
        ;;
    shutdownsilent)
        # doesn't play a shutdown sound
        $PATHDATA/resume_play.sh -c=savepos && mpc clear
        #remove shuffle mode if active
        SHUFFLE_STATUS=$(echo -e status\\nclose | nc -w 1 localhost 6600 | grep -o -P '(?<=random: ).*')
        if [ "$SHUFFLE_STATUS" == 1 ] ; then  mpc random off; fi
	sudo poweroff
        ;;
    shutdownafter)
        # remove shutdown times if existent
        for i in `sudo atq -q t | awk '{print $1}'`;do sudo atrm $i;done
        # -c=shutdownafter -v=0 is to remove the shutdown timer
        if [ $VALUE -gt 0 ];
        then
            # shutdown pi after $VALUE minutes
            echo "$PATHDATA/playout_controls.sh -c=shutdownsilent" | at -q t now + $VALUE minute
        fi 
        ;;
    reboot)
        $PATHDATA/resume_play.sh -c=savepos && mpc clear
        #remove shuffle mode if active
        SHUFFLE_STATUS=$(echo -e status\\nclose | nc -w 1 localhost 6600 | grep -o -P '(?<=random: ).*')
        if [ "$SHUFFLE_STATUS" == 1 ] ; then  mpc random off; fi
        sudo reboot
        ;;
    scan)
        $PATHDATA/resume_play.sh -c=savepos && mpc clear
        #remove shuffle mode if active
        SHUFFLE_STATUS=$(echo -e status\\nclose | nc -w 1 localhost 6600 | grep -o -P '(?<=random: ).*')
        if [ "$SHUFFLE_STATUS" == 1 ] ; then  mpc random off; fi
        sudo systemctl stop mopidy
		sudo mopidyctl local scan
		sudo systemctl start mopidy
        ;;
    mute)
        if [ ! -f $VOLFILE ]; then
            # $VOLFILE does NOT exist == audio on
            # read volume in percent and write to $VOLFILE
            echo -e status\\nclose | nc -w 1 localhost 6600 | grep -o -P '(?<=volume: ).*' > $VOLFILE
            # set volume to 0%
            echo -e setvol 0\\nclose | nc -w 1 localhost 6600
        else
            # $VOLFILE DOES exist == audio off
            # read volume level from $VOLFILE and set as percent
            echo -e setvol `<$VOLFILE`\\nclose | nc -w 1 localhost 6600        
            # delete $VOLFILE
            rm -f $VOLFILE
        fi
        ;;
    setvolume)
<<<<<<< HEAD
        #increase volume only if VOLPERCENT is below the max volume limit
        if [ $VALUE -le $AUDIOVOLMAXLIMIT ];
=======
        #increase volume only if VOLPERCENT is below the max volume limit and above min volume limit
        if [ $VALUE -le $MAXVOL ] && [ $VALUE -ge $MINVOL ];
>>>>>>> fb5c0693
        then
            # set volume level in percent
            echo -e setvol $VALUE\\nclose | nc -w 1 localhost 6600
        else
<<<<<<< HEAD
            # if we are over the max volume limit, set the volume to maxvol
            echo -e setvol $AUDIOVOLMAXLIMIT\\nclose | nc -w 1 localhost 6600
=======
            if [ $VALUE -gt $MAXVOL ];
			then
				# if we are over the max volume limit, set the volume to maxvol
				echo -e setvol $MAXVOL\\nclose | nc -w 1 localhost 6600
			fi
			if [ $VALUE -lt $MINVOL ];
			then
				# if we are unter the min volume limit, set the volume to minvol
				echo -e setvol $MINVOL\\nclose | nc -w 1 localhost 6600
			fi
>>>>>>> fb5c0693
        fi
        ;;
    volumeup)
        #check for volume change during idle
	if [ $VOLCHANGEIDLE == "FALSE" ] || [ $VOLCHANGEIDLE == "OnlyDown" ];
	then
	    PLAYSTATE=$(echo -e "status\nclose" | nc -w 1 localhost 6600 | grep -o -P '(?<=state: ).*')
		if [ "$PLAYSTATE" != "play" ]
		then
			#Volume change is not allowed - leave program
			exit 1
		fi
	fi
        if [ ! -f $VOLFILE ]; then
            if [ -z $VALUE ]; then
		VALUE=1
	    fi
            # $VOLFILE does NOT exist == audio on
            # read volume in percent
            VOLPERCENT=$(echo -e status\\nclose | nc -w 1 localhost 6600 | grep -o -P '(?<=volume: ).*')
            # increase by $AUDIOVOLCHANGESTEP
            VOLPERCENT=`expr ${VOLPERCENT} + \( ${AUDIOVOLCHANGESTEP} \* ${VALUE} \)` 
            #increase volume only if VOLPERCENT is below the max volume limit
            if [ $VOLPERCENT -le $AUDIOVOLMAXLIMIT ];
            then
                # set volume level in percent
                echo -e setvol +$VOLPERCENT\\nclose | nc -w 1 localhost 6600
            else
                # if we are over the max volume limit, set the volume to maxvol
                echo -e setvol $AUDIOVOLMAXLIMIT\\nclose | nc -w 1 localhost 6600
            fi
        else
            # $VOLFILE DOES exist == audio off
            # read volume level from $VOLFILE and set as percent
            echo -e setvol `<$VOLFILE`\\nclose | nc -w 1 localhost 6600
            # delete $VOLFILE
            rm -f $VOLFILE
        fi
        ;;
    volumedown)
        #check for volume change during idle
	if [ $VOLCHANGEIDLE == "FALSE" ] || [ $VOLCHANGEIDLE == "OnlyUp" ];
	then
	    	PLAYSTATE=$(echo -e "status\nclose" | nc -w 1 localhost 6600 | grep -o -P '(?<=state: ).*')
		if [ "$PLAYSTATE" != "play" ]
		then
			#Volume change is not allowed - leave program
			exit 1
		fi
	fi
	if [ ! -f $VOLFILE ]; then
            if [ -z $VALUE ]; then
		VALUE=1
	    fi
            # $VOLFILE does NOT exist == audio on
			# read volume in percent
			VOLPERCENT=$(echo -e status\\nclose | nc -w 1 localhost 6600 | grep -o -P '(?<=volume: ).*')
			# decrease by $AUDIOVOLCHANGESTEP
                        VOLPERCENT=`expr ${VOLPERCENT} - \( ${AUDIOVOLCHANGESTEP} \* ${VALUE} \)` 
			#decrease volume only if VOLPERCENT is above the min volume limit
			if [ $VOLPERCENT -ge $AUDIOVOLMINLIMIT ];
			then
				# set volume level in percent
				echo -e setvol +$VOLPERCENT\\nclose | nc -w 1 localhost 6600
			else
				# if we are below the min volume limit, set the volume to AUDIOVOLMINLIMIT
				echo -e setvol $AUDIOVOLMINLIMIT\\nclose | nc -w 1 localhost 6600
			fi
        else
            # $VOLFILE DOES exist == audio off
            # read volume level from $VOLFILE and set as percent
            echo -e setvol `<$VOLFILE`\\nclose | nc -w 1 localhost 6600
            # delete $VOLFILE
            rm -f $VOLFILE
        fi
        ;;
    getvolume)
        # read volume in percent
        VOLPERCENT=$(echo -e status\\nclose | nc -w 1 localhost 6600 | grep -o -P '(?<=volume: ).*')
        echo $VOLPERCENT
	;;
    setmaxvolume)
        # read volume in percent
        VOLPERCENT=$(echo -e status\\nclose | nc -w 1 localhost 6600 | grep -o -P '(?<=volume: ).*')
        # if volume of the box is greater than wanted maxvolume, set volume to maxvolume 
        if [ $VOLPERCENT -gt $VALUE ];
        then
            echo -e setvol $VALUE | nc -w 1 localhost 6600
        fi
        # write new value to file
        echo "$VALUE" > $PATHDATA/../settings/Max_Volume_Limit        
        # crate global config file because individual setting got changed
        . inc.writeGlobalConfig.sh

        ;;
    getmaxvolume)
        echo $AUDIOVOLMAXLIMIT
        ;;
    setvolstep)
        # write new value to file
        echo "$VALUE" > $PATHDATA/../settings/Audio_Volume_Change_Step
        # crate global config file because individual setting got changed
        . inc.writeGlobalConfig.sh

        ;;
    getvolstep)
        echo $AUDIOVOLCHANGESTEP
        ;;
    playerstop)
        # stop the player
        $PATHDATA/resume_play.sh -c=savepos && mpc stop
        if [ -e $AUDIOFOLDERSPATH/playing.txt ]
        then
            sudo rm $AUDIOFOLDERSPATH/playing.txt
        fi
        if [ "$DEBUG" == "true" ]; then echo "remove playing.txt" >> $PATHDATA/../logs/debug.log; fi
        ;;
    playerstopafter)
        # stop player after $VALUE minutes
        echo "mpc stop" | at -q s now + $VALUE minute
        ;;
    playernext)
        # play next track in playlist (==folder)
        mpc next
        ;;
    playerprev)
        # play previous track in playlist (==folder)
        mpc prev
        ;;
    playerpause)
        # pause current track
        # mpc knows "pause", which pauses only, and "toggle" which pauses and unpauses, whatever is needed
        mpc toggle
        ;;
    playerplay)
        # play / resume current track
        if [ "$DEBUG" == "true" ]; then echo "Attempting to play: $VALUE" >> $PATHDATA/../logs/debug.log; fi
        # May be called with e.g. -v=1 to start a track in the middle of the playlist.
        # Note: the numbering of the tracks starts with 0, so -v=1 starts the second track
        # of the playlist
        # Another note: "mpc play 1" starts the first track (!)
        # No checking for resume if the audio is paused, just unpause it
        PLAYSTATE=$(echo -e "status\nclose" | nc -w 1 localhost 6600 | grep -o -P '(?<=state: ).*')
        if [ "$PLAYSTATE" == "pause" ]
        then
            echo -e "play $VALUE\nclose" | nc -w 1 localhost 6600
        else
            $PATHDATA/resume_play.sh -c=resume -v=$VALUE
        fi
        ;;
    playerseek)
        # jumps back and forward in track.
        # Usage: ./playout_controls.sh -c=playerseek -v=+15 to jump 15 seconds ahead
        #        ./playout_controls.sh -c=playerseek -v=-10 to jump 10 seconds back
        # Note: Not using "mpc seek" here as it fails if one tries to jump ahead of the beginning of the track
        # (e.g. "mpc seek -15" executed at an elapsed time of 10 seconds let the player hang).
        # mpd seekcur can handle this.
        echo -e "seekcur $VALUE\nclose" | nc -w 1 localhost 6600
        ;;
    playerreplay)
        # start the playing track from beginning
        mpc seek 0
        ;;
    playerrepeat)
        # repeats a single track or a playlist. 
        # Remark: If "single" is "on" but "repeat" is "off", the playout stops after the current song.
        # This command may be called with ./playout_controls.sh -c=playerrepeat -v=single, playlist or off
        case $VALUE in 	
            single)
                mpc repeat on
                mpc single on
                ;;
            playlist)
                mpc repeat on
                mpc single off
                ;;
            *)
                mpc repeat off
                mpc single off
                ;;
        esac
        ;;
    playershuffle)
        # toogles shuffle mode on/off (not only the current playlist but for the whole mpd)
        # this is why a check if "random on" has to be done for shutdown and reboot
        # This command may be called with ./playout_controls.sh -c=playershuffle
        mpc shuffle
	;;
    playlistclear)
        # clear playlist
        $PATHDATA/resume_play.sh -c=savepos
        mpc clear
	;;
    playlistaddplay)
        # add to playlist (and play)
        # this command clears the playlist, loads a new playlist and plays it. It also handles the resume play feature.
        # FOLDER = rel path from audiofolders
        # VALUE = name of playlist
        if [ "$DEBUG" == "true" ]; then echo "   playlistaddplay VALUE: $VALUE" >> $PATHDATA/../logs/debug.log; fi
        if [ "$DEBUG" == "true" ]; then echo "   playlistaddplay FOLDER: $FOLDER" >> $PATHDATA/../logs/debug.log; fi

        # first clear playlist (and save position if resume play is on)
        $PATHDATA/resume_play.sh -c=savepos
        mpc clear

        # write latest folder played to settings file
        sudo echo ${FOLDER} > $PATHDATA/../settings/Latest_Folder_Played
        sudo chmod 777 $PATHDATA/../settings/Latest_Folder_Played
        if [ "$DEBUG" == "true" ]; then echo "echo ${FOLDER} > $PATHDATA/../settings/Latest_Folder_Played" >> $PATHDATA/../logs/debug.log; fi
        if [ "$DEBUG" == "true" ]; then echo "VAR Latest_Folder_Played: $Latest_Folder_Played" >> $PATHDATA/../logs/debug.log; fi

		# call shuffle_check HERE to enable/disable folder-based shuffeling (mpc shuffle is different to random, because when you shuffle before playing, you start your playlist with a different track EVERYTIME. With random you EVER has the first song and random from track 2.
        mpc load "${VALUE//\//SLASH}" && $PATHDATA/shuffle_play.sh -c=shuffle_check && $PATHDATA/resume_play.sh -c=resume
        if [ "$DEBUG" == "true" ]; then echo "mpc load "${VALUE//\//SLASH}" && $PATHDATA/resume_play.sh -c=resume" >> $PATHDATA/../logs/debug.log; fi
        if [ "$DEBUG" == "true" ]; then echo "entering: shuffle_play.sh to execute shuffle_check" >> $PATHDATA/../logs/debug.log; fi
	;;
    playlistadd)
        # add to playlist, no autoplay
        # save playlist playing
        mpc load "${VALUE}"
        ;;
    setidletime)
        # write new value to file
        echo "$VALUE" > $PATHDATA/../settings/Idle_Time_Before_Shutdown
        # crate global config file because individual setting got changed
        . inc.writeGlobalConfig.sh
        # restart service to apply the new value
        sudo systemctl restart phoniebox-idle-watchdog.service &
        ;;
    getidletime)
        echo $IDLETIMESHUTDOWN
        ;;
    enablewifi)
        rfkill unblock wifi
        ;;
    disablewifi)
        # see https://forum-raspberrypi.de/forum/thread/25696-bluetooth-und-wlan-deaktivieren/#pid226072 seems to disable wifi,
        # as good as it gets
        rfkill block wifi
        ;;
    togglewifi)
	# function to allow toggle the wifi state
	# Build special for franzformator
	if [[ $(rfkill list wifi | grep -i "Soft blocked: no")  > 0 ]]
	then
	    echo "Wifi will now be deactivated"
	    rfkill block wifi
	else
            echo "Wifi will noow be activated"
	    rfkill unblock wifi
	fi
        ;;
    recordstart)	

	#mkdir $AUDIOFOLDERSPATH/Recordings
	#kill the potential current playback
	sudo pkill aplay
	#start recorder if not already started 
	if ! pgrep -x "arecord" > /dev/null
	then	
	    echo "start recorder"	
	    arecord -D plughw:1 --duration=$VALUE -f cd -vv $AUDIOFOLDERSPATH/Recordings/$(date +"%Y-%m-%d_%H-%M-%S").wav &
	else
	    echo "device is already recording"
	fi
	;;
    recordstop)
	#kill arecord instances
	sudo pkill arecord
	;;
    recordplaylatest)
	#kill arecord and aplay instances
	sudo pkill arecord
	sudo pkill aplay
	aplay `ls $AUDIOFOLDERSPATH/Recordings/*.wav -1t|head -1`
	;;
    *)
        echo Unknown COMMAND $COMMAND VALUE $VALUE
        ;;
esac<|MERGE_RESOLUTION|>--- conflicted
+++ resolved
@@ -75,86 +75,28 @@
 if [ ! -f $PATHDATA/../settings/global.conf ]; then
     . inc.writeGlobalConfig.sh
 fi
-<<<<<<< HEAD
 . $PATHDATA/../settings/global.conf
+# contains:
+# AUDIOFOLDERSPATH
+# PLAYLISTSFOLDERPATH
+# SECONDSWIPE
+# AUDIOIFACENAME
+# AUDIOVOLCHANGESTEP
+# AUDIOVOLMAXLIMIT
+# AUDIOVOLMINLIMIT
+# VOLCHANGEIDLE
+# IDLETIMESHUTDOWN
+# SHOWCOVER
+# EDITION
+# LANG
+# VERSION
 ###########################################################
-#AUDIOVOLCHANGESTEP=`cat $PATHDATA/../settings/Audio_Volume_Change_Step`
-#AUDIOVOLMAXLIMIT=`cat $PATHDATA/../settings/Max_Volume_Limit`
-#AUDIOVOLMINLIMIT='1'
-#IDLETIMESHUTDOWN=`cat $PATHDATA/../settings/Idle_Time_Before_Shutdown`
-#AUDIOFOLDERSPATH=`cat $PATHDATA/../settings/Audio_Folders_Path`
-=======
-# 2. then|or read value from file
-VOLSTEP=`cat $PATHDATA/../settings/Audio_Volume_Change_Step`
-
-##############################################
-# Max volume limit
-# 1. create a default if file does not exist
-if [ ! -f $PATHDATA/../settings/Max_Volume_Limit ]; then
-    echo "100" > $PATHDATA/../settings/Max_Volume_Limit
-fi
-# 2. then|or read value from file
-MAXVOL=`cat $PATHDATA/../settings/Max_Volume_Limit`
-
-##############################################
-# Min volume limit
-# 1. create a default if file does not exist
-if [ ! -f $PATHDATA/../settings/Min_Volume_Limit ]; then
-    echo "0" > $PATHDATA/../settings/Min_Volume_Limit
-fi
-# 2. then|or read value from file
-MINVOL=`cat $PATHDATA/../settings/Min_Volume_Limit`
->>>>>>> fb5c0693
 
 #################################
 # path to file storing the current volume level
 # this file does not need to exist
 # it will be created or deleted by this script
 VOLFILE=$PATHDATA/../settings/Audio_Volume_Level
-
-<<<<<<< HEAD
-#echo $AUDIOVOLCHANGESTEP
-#echo $VOLFILE
-#echo $AUDIOVOLMAXLIMIT
-#echo $AUDIOVOLMAXLIMIT
-=======
-##############################################
-# Change volume during idle (or only change it during Play and in the WebApp)
-#TRUE=Change Volume during all Time (Default; FALSE=Change Volume only during "Play"; OnlyDown=It is possible to decrease Volume during Idle; OnlyUp=It is possible to increase Volume during Idle
-# 1. create a default if file does not exist (set default do TRUE - Volume Change is possible every time)
-if [ ! -f $PATHDATA/../settings/Change_Volume_Idle ]; then
-    echo "TRUE" > $PATHDATA/../settings/Change_Volume_Idle
-fi
-# 2. then|or read value from file
-VOLCHANGEIDLE=`cat $PATHDATA/../settings/Change_Volume_Idle`
-
-#################################
-# Idle time after the RPi will be shut down. 0=turn off feature.
-# 1. create a default if file does not exist
-if [ ! -f $PATHDATA/../settings/Idle_Time_Before_Shutdown ]; then
-    echo "0" > $PATHDATA/../settings/Idle_Time_Before_Shutdown
-fi
-# 2. then|or read value from file
-IDLETIME=`cat $PATHDATA/../settings/Idle_Time_Before_Shutdown`
-
-##############################################
-# Path to folder containing audio / streams
-# 1. create a default if file does not exist
-if [ ! -f $PATHDATA/../settings/Audio_Folders_Path ]; then
-    echo "/home/pi/RPi-Jukebox-RFID/shared/audiofolders" > $PATHDATA/../settings/Audio_Folders_Path
-fi
-# 2. then|or read value from file
-AUDIOFOLDERSPATH=`cat $PATHDATA/../settings/Audio_Folders_Path`
-
-#echo $VOLSTEP
-#echo $VOLFILE
-#echo $MAXVOL
-#echo $MINVOL
-#echo $VOLCHANGEIDLE
->>>>>>> fb5c0693
-#echo `cat $VOLFILE`
-#echo $IDLETIMESHUTDOWN
-#echo $AUDIOFOLDERSPATH
 
 #############################################################
 
@@ -181,7 +123,7 @@
     shutdown)
         if [ "$DEBUG" == "true" ]; then echo "   shutdown" >> $PATHDATA/../logs/debug.log; fi
         $PATHDATA/resume_play.sh -c=savepos && mpc clear
-    	#remove shuffle mode if active
+        #remove shuffle mode if active
         SHUFFLE_STATUS=$(echo -e status\\nclose | nc -w 1 localhost 6600 | grep -o -P '(?<=random: ).*')
         if [ "$SHUFFLE_STATUS" == 1 ] ; then  mpc random off; fi
         sleep 1
@@ -195,7 +137,7 @@
         #remove shuffle mode if active
         SHUFFLE_STATUS=$(echo -e status\\nclose | nc -w 1 localhost 6600 | grep -o -P '(?<=random: ).*')
         if [ "$SHUFFLE_STATUS" == 1 ] ; then  mpc random off; fi
-	sudo poweroff
+    sudo poweroff
         ;;
     shutdownafter)
         # remove shutdown times if existent
@@ -220,8 +162,8 @@
         SHUFFLE_STATUS=$(echo -e status\\nclose | nc -w 1 localhost 6600 | grep -o -P '(?<=random: ).*')
         if [ "$SHUFFLE_STATUS" == 1 ] ; then  mpc random off; fi
         sudo systemctl stop mopidy
-		sudo mopidyctl local scan
-		sudo systemctl start mopidy
+        sudo mopidyctl local scan
+        sudo systemctl start mopidy
         ;;
     mute)
         if [ ! -f $VOLFILE ]; then
@@ -239,49 +181,39 @@
         fi
         ;;
     setvolume)
-<<<<<<< HEAD
-        #increase volume only if VOLPERCENT is below the max volume limit
-        if [ $VALUE -le $AUDIOVOLMAXLIMIT ];
-=======
         #increase volume only if VOLPERCENT is below the max volume limit and above min volume limit
-        if [ $VALUE -le $MAXVOL ] && [ $VALUE -ge $MINVOL ];
->>>>>>> fb5c0693
+        if [ $VALUE -le $AUDIOVOLMAXLIMIT ] && [ $VALUE -ge $AUDIOVOLMINLIMIT ];
         then
             # set volume level in percent
             echo -e setvol $VALUE\\nclose | nc -w 1 localhost 6600
         else
-<<<<<<< HEAD
-            # if we are over the max volume limit, set the volume to maxvol
-            echo -e setvol $AUDIOVOLMAXLIMIT\\nclose | nc -w 1 localhost 6600
-=======
-            if [ $VALUE -gt $MAXVOL ];
-			then
-				# if we are over the max volume limit, set the volume to maxvol
-				echo -e setvol $MAXVOL\\nclose | nc -w 1 localhost 6600
-			fi
-			if [ $VALUE -lt $MINVOL ];
-			then
-				# if we are unter the min volume limit, set the volume to minvol
-				echo -e setvol $MINVOL\\nclose | nc -w 1 localhost 6600
-			fi
->>>>>>> fb5c0693
+            if [ $VALUE -gt $AUDIOVOLMAXLIMIT ];
+            then
+                # if we are over the max volume limit, set the volume to maxvol
+                echo -e setvol $AUDIOVOLMAXLIMIT\\nclose | nc -w 1 localhost 6600
+            fi
+            if [ $VALUE -lt $AUDIOVOLMINLIMIT ];
+            then
+                # if we are unter the min volume limit, set the volume to minvol
+                echo -e setvol $AUDIOVOLMINLIMIT\\nclose | nc -w 1 localhost 6600
+            fi
         fi
         ;;
     volumeup)
         #check for volume change during idle
-	if [ $VOLCHANGEIDLE == "FALSE" ] || [ $VOLCHANGEIDLE == "OnlyDown" ];
-	then
-	    PLAYSTATE=$(echo -e "status\nclose" | nc -w 1 localhost 6600 | grep -o -P '(?<=state: ).*')
-		if [ "$PLAYSTATE" != "play" ]
-		then
-			#Volume change is not allowed - leave program
-			exit 1
-		fi
-	fi
+        if [ $VOLCHANGEIDLE == "FALSE" ] || [ $VOLCHANGEIDLE == "OnlyDown" ];
+        then
+            PLAYSTATE=$(echo -e "status\nclose" | nc -w 1 localhost 6600 | grep -o -P '(?<=state: ).*')
+            if [ "$PLAYSTATE" != "play" ]
+            then
+                #Volume change is not allowed - leave program
+                exit 1
+            fi
+        fi
         if [ ! -f $VOLFILE ]; then
             if [ -z $VALUE ]; then
-		VALUE=1
-	    fi
+                VALUE=1
+            fi
             # $VOLFILE does NOT exist == audio on
             # read volume in percent
             VOLPERCENT=$(echo -e status\\nclose | nc -w 1 localhost 6600 | grep -o -P '(?<=volume: ).*')
@@ -306,33 +238,33 @@
         ;;
     volumedown)
         #check for volume change during idle
-	if [ $VOLCHANGEIDLE == "FALSE" ] || [ $VOLCHANGEIDLE == "OnlyUp" ];
-	then
-	    	PLAYSTATE=$(echo -e "status\nclose" | nc -w 1 localhost 6600 | grep -o -P '(?<=state: ).*')
-		if [ "$PLAYSTATE" != "play" ]
-		then
-			#Volume change is not allowed - leave program
-			exit 1
-		fi
-	fi
-	if [ ! -f $VOLFILE ]; then
+        if [ $VOLCHANGEIDLE == "FALSE" ] || [ $VOLCHANGEIDLE == "OnlyUp" ];
+        then
+            PLAYSTATE=$(echo -e "status\nclose" | nc -w 1 localhost 6600 | grep -o -P '(?<=state: ).*')
+            if [ "$PLAYSTATE" != "play" ]
+            then
+                #Volume change is not allowed - leave program
+                exit 1
+            fi
+        fi
+        if [ ! -f $VOLFILE ]; then
             if [ -z $VALUE ]; then
-		VALUE=1
-	    fi
+                VALUE=1
+            fi
             # $VOLFILE does NOT exist == audio on
-			# read volume in percent
-			VOLPERCENT=$(echo -e status\\nclose | nc -w 1 localhost 6600 | grep -o -P '(?<=volume: ).*')
-			# decrease by $AUDIOVOLCHANGESTEP
-                        VOLPERCENT=`expr ${VOLPERCENT} - \( ${AUDIOVOLCHANGESTEP} \* ${VALUE} \)` 
-			#decrease volume only if VOLPERCENT is above the min volume limit
-			if [ $VOLPERCENT -ge $AUDIOVOLMINLIMIT ];
-			then
-				# set volume level in percent
-				echo -e setvol +$VOLPERCENT\\nclose | nc -w 1 localhost 6600
-			else
-				# if we are below the min volume limit, set the volume to AUDIOVOLMINLIMIT
-				echo -e setvol $AUDIOVOLMINLIMIT\\nclose | nc -w 1 localhost 6600
-			fi
+            # read volume in percent
+            VOLPERCENT=$(echo -e status\\nclose | nc -w 1 localhost 6600 | grep -o -P '(?<=volume: ).*')
+            # decrease by $AUDIOVOLCHANGESTEP
+            VOLPERCENT=`expr ${VOLPERCENT} - \( ${AUDIOVOLCHANGESTEP} \* ${VALUE} \)` 
+            #decrease volume only if VOLPERCENT is above the min volume limit
+            if [ $VOLPERCENT -ge $AUDIOVOLMINLIMIT ];
+            then
+                # set volume level in percent
+                echo -e setvol +$VOLPERCENT\\nclose | nc -w 1 localhost 6600
+            else
+                # if we are below the min volume limit, set the volume to minvol
+                echo -e setvol $AUDIOVOLMINLIMIT\\nclose | nc -w 1 localhost 6600
+            fi
         else
             # $VOLFILE DOES exist == audio off
             # read volume level from $VOLFILE and set as percent
@@ -345,7 +277,7 @@
         # read volume in percent
         VOLPERCENT=$(echo -e status\\nclose | nc -w 1 localhost 6600 | grep -o -P '(?<=volume: ).*')
         echo $VOLPERCENT
-	;;
+    ;;
     setmaxvolume)
         # read volume in percent
         VOLPERCENT=$(echo -e status\\nclose | nc -w 1 localhost 6600 | grep -o -P '(?<=volume: ).*')
@@ -355,20 +287,18 @@
             echo -e setvol $VALUE | nc -w 1 localhost 6600
         fi
         # write new value to file
-        echo "$VALUE" > $PATHDATA/../settings/Max_Volume_Limit        
+        echo "$VALUE" > $PATHDATA/../settings/Max_Volume_Limit       
         # crate global config file because individual setting got changed
         . inc.writeGlobalConfig.sh
-
         ;;
     getmaxvolume)
         echo $AUDIOVOLMAXLIMIT
         ;;
     setvolstep)
         # write new value to file
-        echo "$VALUE" > $PATHDATA/../settings/Audio_Volume_Change_Step
+        echo "$VALUE" > $PATHDATA/../settings/Audio_Volume_Change_Step       
         # crate global config file because individual setting got changed
         . inc.writeGlobalConfig.sh
-
         ;;
     getvolstep)
         echo $AUDIOVOLCHANGESTEP
@@ -432,7 +362,7 @@
         # repeats a single track or a playlist. 
         # Remark: If "single" is "on" but "repeat" is "off", the playout stops after the current song.
         # This command may be called with ./playout_controls.sh -c=playerrepeat -v=single, playlist or off
-        case $VALUE in 	
+        case $VALUE in     
             single)
                 mpc repeat on
                 mpc single on
@@ -452,12 +382,12 @@
         # this is why a check if "random on" has to be done for shutdown and reboot
         # This command may be called with ./playout_controls.sh -c=playershuffle
         mpc shuffle
-	;;
+    ;;
     playlistclear)
         # clear playlist
         $PATHDATA/resume_play.sh -c=savepos
         mpc clear
-	;;
+    ;;
     playlistaddplay)
         # add to playlist (and play)
         # this command clears the playlist, loads a new playlist and plays it. It also handles the resume play feature.
@@ -476,11 +406,11 @@
         if [ "$DEBUG" == "true" ]; then echo "echo ${FOLDER} > $PATHDATA/../settings/Latest_Folder_Played" >> $PATHDATA/../logs/debug.log; fi
         if [ "$DEBUG" == "true" ]; then echo "VAR Latest_Folder_Played: $Latest_Folder_Played" >> $PATHDATA/../logs/debug.log; fi
 
-		# call shuffle_check HERE to enable/disable folder-based shuffeling (mpc shuffle is different to random, because when you shuffle before playing, you start your playlist with a different track EVERYTIME. With random you EVER has the first song and random from track 2.
+        # call shuffle_check HERE to enable/disable folder-based shuffeling (mpc shuffle is different to random, because when you shuffle before playing, you start your playlist with a different track EVERYTIME. With random you EVER has the first song and random from track 2.
         mpc load "${VALUE//\//SLASH}" && $PATHDATA/shuffle_play.sh -c=shuffle_check && $PATHDATA/resume_play.sh -c=resume
         if [ "$DEBUG" == "true" ]; then echo "mpc load "${VALUE//\//SLASH}" && $PATHDATA/resume_play.sh -c=resume" >> $PATHDATA/../logs/debug.log; fi
         if [ "$DEBUG" == "true" ]; then echo "entering: shuffle_play.sh to execute shuffle_check" >> $PATHDATA/../logs/debug.log; fi
-	;;
+    ;;
     playlistadd)
         # add to playlist, no autoplay
         # save playlist playing
@@ -489,7 +419,7 @@
     setidletime)
         # write new value to file
         echo "$VALUE" > $PATHDATA/../settings/Idle_Time_Before_Shutdown
-        # crate global config file because individual setting got changed
+        # create global config file because individual setting got changed
         . inc.writeGlobalConfig.sh
         # restart service to apply the new value
         sudo systemctl restart phoniebox-idle-watchdog.service &
@@ -506,42 +436,42 @@
         rfkill block wifi
         ;;
     togglewifi)
-	# function to allow toggle the wifi state
-	# Build special for franzformator
-	if [[ $(rfkill list wifi | grep -i "Soft blocked: no")  > 0 ]]
-	then
-	    echo "Wifi will now be deactivated"
-	    rfkill block wifi
-	else
-            echo "Wifi will noow be activated"
-	    rfkill unblock wifi
-	fi
-        ;;
-    recordstart)	
-
-	#mkdir $AUDIOFOLDERSPATH/Recordings
-	#kill the potential current playback
-	sudo pkill aplay
-	#start recorder if not already started 
-	if ! pgrep -x "arecord" > /dev/null
-	then	
-	    echo "start recorder"	
-	    arecord -D plughw:1 --duration=$VALUE -f cd -vv $AUDIOFOLDERSPATH/Recordings/$(date +"%Y-%m-%d_%H-%M-%S").wav &
-	else
-	    echo "device is already recording"
-	fi
-	;;
+        # function to allow toggle the wifi state
+        # Build special for franzformator
+        if [[ $(rfkill list wifi | grep -i "Soft blocked: no")  > 0 ]]
+        then
+            echo "Wifi will now be deactivated"
+            rfkill block wifi
+        else
+                echo "Wifi will now be activated"
+            rfkill unblock wifi
+        fi
+        ;;
+    recordstart)    
+        #mkdir $AUDIOFOLDERSPATH/Recordings
+        #kill the potential current playback
+        sudo pkill aplay
+        #start recorder if not already started 
+        if ! pgrep -x "arecord" > /dev/null
+        then    
+            echo "start recorder"    
+            arecord -D plughw:1 --duration=$VALUE -f cd -vv $AUDIOFOLDERSPATH/Recordings/$(date +"%Y-%m-%d_%H-%M-%S").wav &
+        else
+            echo "device is already recording"
+        fi
+        ;;
     recordstop)
-	#kill arecord instances
-	sudo pkill arecord
-	;;
-    recordplaylatest)
-	#kill arecord and aplay instances
-	sudo pkill arecord
-	sudo pkill aplay
-	aplay `ls $AUDIOFOLDERSPATH/Recordings/*.wav -1t|head -1`
-	;;
+        #kill arecord instances
+        sudo pkill arecord
+        ;;
+        recordplaylatest)
+        #kill arecord and aplay instances
+        sudo pkill arecord
+        sudo pkill aplay
+        aplay `ls $AUDIOFOLDERSPATH/Recordings/*.wav -1t|head -1`
+        ;;
     *)
         echo Unknown COMMAND $COMMAND VALUE $VALUE
+        if [ "$DEBUG" == "true" ]; then echo "Unknown COMMAND ${COMMAND} VALUE ${VALUE}" >> $PATHDATA/../logs/debug.log; fi
         ;;
 esac