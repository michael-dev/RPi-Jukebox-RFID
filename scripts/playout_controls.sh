#!/bin/bash

# This shell script contains all the functionality to control
# playout and change volume and the like.
# This script is called from the web app and the bash script.
# The purpose is to have all playout logic in one place, this
# makes further development and potential replacement of
# the playout player easier.

# Set the date and time of now
NOW=`date +%Y-%m-%d.%H:%M:%S`

# USAGE EXAMPLES:
#
# shutdown RPi:
# ./playout_controls.sh -c=shutdown
#
# set volume to 80%
# ./playout_controls.sh -c=setvolume -v=80
#
# VALID COMMANDS:
# shutdown
# shutdownsilent
# shutdownafter
# reboot
# scan
# mute
# setvolume
# setmaxvolume
# setstartupvolume
# getstartupvolume
# setvolumetostartup
# volumeup
# volumedown
# getvolume
# getmaxvolume
# setvolstep
# getvolstep
# playerstop
# playerstopafter
# playernext
# playerprev
# playerpause
# playerpauseforce
# playerplay
# playerreplay
# playerrepeat
# playershuffle
# playlistclear
# playlistaddplay
# playlistadd
# playlistappend
# playsinglefile
# getidletime
# setidletime
# disablewifi
# enablewifi
# togglewifi
# recordstart
# recordstop
# recordplaylatest
# readwifiipoverspeaker

# The absolute path to the folder whjch contains all the scripts.
# Unless you are working with symlinks, leave the following line untouched.
PATHDATA="$( cd "$( dirname "${BASH_SOURCE[0]}" )" && pwd )"

#############################################################
# $DEBUG TRUE|FALSE
# Read debug logging configuration file
. ${PATHDATA}/../settings/debugLogging.conf

if [ "${DEBUG_playout_controls_sh}" == "TRUE" ]; then echo "########### SCRIPT playout_controls.sh ($NOW) ##" >> ${PATHDATA}/../logs/debug.log; fi

###########################################################
# Read global configuration file (and create is not exists)
# create the global configuration file from single files - if it does not exist
if [ ! -f ${PATHDATA}/../settings/global.conf ]; then
    . ${PATHDATA}/inc.writeGlobalConfig.sh
fi
. ${PATHDATA}/../settings/global.conf
###########################################################

#################################
# path to file storing the current volume level
# this file does not need to exist
# it will be created or deleted by this script
VOLFILE=${PATHDATA}/../settings/Audio_Volume_Level

#############################################################

# Get args from command line (see Usage above)
# Read the args passed on by the command line
# see following file for details:
. ${PATHDATA}/inc.readArgsFromCommandLine.sh

if [ "${DEBUG_playout_controls_sh}" == "TRUE" ]; then echo "VAR COMMAND: ${COMMAND}" >> ${PATHDATA}/../logs/debug.log; fi
if [ "${DEBUG_playout_controls_sh}" == "TRUE" ]; then echo "VAR VALUE: ${VALUE}" >> ${PATHDATA}/../logs/debug.log; fi

case $COMMAND in
    shutdown)
        if [ "${DEBUG_playout_controls_sh}" == "TRUE" ]; then echo "   ${COMMAND}" >> ${PATHDATA}/../logs/debug.log; fi
        while :
        do
            apt=1
            sudo lsof /var/lib/apt/lists/lock > /dev/null
            apt=$(($apt * $?))
            sudo lsof /var/lib/dpkg/lock > /dev/null
            apt=$(($apt * $?))
            sudo lsof /var/cache/apt/archives/lock > /dev/null
            apt=$(($apt * $?))
            if [ $apt -eq 0 ]; then
                sleep 5
            else
                break
            fi
        done
        ${PATHDATA}/resume_play.sh -c=savepos && mpc clear
        #remove shuffle mode if active
        SHUFFLE_STATUS=$(echo -e status\\nclose | nc -w 1 localhost 6600 | grep -o -P '(?<=random: ).*')
        if [ "$SHUFFLE_STATUS" == 1 ] ; then  mpc random off; fi
        sleep 1
        /usr/bin/mpg123 ${PATHDATA}/../shared/shutdownsound.mp3
        sleep 3
        sudo poweroff
        ;;
    shutdownsilent)
        # doesn't play a shutdown sound
        while :
        do
            apt=1
            sudo lsof /var/lib/apt/lists/lock > /dev/null
            apt=$(($apt * $?))
            sudo lsof /var/lib/dpkg/lock > /dev/null
            apt=$(($apt * $?))
            sudo lsof /var/cache/apt/archives/lock > /dev/null
            apt=$(($apt * $?))
            if [ $apt -eq 0 ]; then
                sleep 5
            else
                break
            fi
        done
        if [ "${DEBUG_playout_controls_sh}" == "TRUE" ]; then echo "   ${COMMAND}" >> ${PATHDATA}/../logs/debug.log; fi
        ${PATHDATA}/resume_play.sh -c=savepos && mpc clear
        #remove shuffle mode if active
        SHUFFLE_STATUS=$(echo -e status\\nclose | nc -w 1 localhost 6600 | grep -o -P '(?<=random: ).*')
        if [ "$SHUFFLE_STATUS" == 1 ] ; then  mpc random off; fi
        sudo poweroff
        ;;
    shutdownafter)
        # remove shutdown times if existent
        if [ "${DEBUG_playout_controls_sh}" == "TRUE" ]; then echo "   ${COMMAND}" >> ${PATHDATA}/../logs/debug.log; fi
        for i in `sudo atq -q t | awk '{print $1}'`;do sudo atrm $i;done
        # -c=shutdownafter -v=0 is to remove the shutdown timer
        if [ ${VALUE} -gt 0 ];
        then
            # shutdown pi after ${VALUE} minutes
            echo "${PATHDATA}/playout_controls.sh -c=shutdownsilent" | at -q t now + ${VALUE} minute
        fi
        ;;
    reboot)
        if [ "${DEBUG_playout_controls_sh}" == "TRUE" ]; then echo "   ${COMMAND}" >> ${PATHDATA}/../logs/debug.log; fi
        ${PATHDATA}/resume_play.sh -c=savepos && mpc clear
        #remove shuffle mode if active
        SHUFFLE_STATUS=$(echo -e status\\nclose | nc -w 1 localhost 6600 | grep -o -P '(?<=random: ).*')
        if [ "$SHUFFLE_STATUS" == 1 ] ; then  mpc random off; fi
        sudo reboot
        ;;
    scan)
        if [ "${DEBUG_playout_controls_sh}" == "TRUE" ]; then echo "   ${COMMAND}" >> ${PATHDATA}/../logs/debug.log; fi
        ${PATHDATA}/resume_play.sh -c=savepos && mpc clear
        #remove shuffle mode if active
        SHUFFLE_STATUS=$(echo -e status\\nclose | nc -w 1 localhost 6600 | grep -o -P '(?<=random: ).*')
        if [ "$SHUFFLE_STATUS" == 1 ] ; then  mpc random off; fi
        sudo systemctl stop mopidy
        sudo mopidyctl local scan
        sudo systemctl start mopidy
        ;;
    mute)
        if [ "${DEBUG_playout_controls_sh}" == "TRUE" ]; then echo "   ${COMMAND}" >> ${PATHDATA}/../logs/debug.log; fi
        if [ ! -f $VOLFILE ]; then
            # $VOLFILE does NOT exist == audio on
            # read volume in percent and write to $VOLFILE
            echo -e status\\nclose | nc -w 1 localhost 6600 | grep -o -P '(?<=volume: ).*' > $VOLFILE
            # set volume to 0%
            echo -e setvol 0\\nclose | nc -w 1 localhost 6600
        else
            # $VOLFILE DOES exist == audio off
            # read volume level from $VOLFILE and set as percent
            echo -e setvol `<$VOLFILE`\\nclose | nc -w 1 localhost 6600
            # delete $VOLFILE
            rm -f $VOLFILE
        fi
        ;;
    setvolume)
        if [ "${DEBUG_playout_controls_sh}" == "TRUE" ]; then echo "   ${COMMAND}" >> ${PATHDATA}/../logs/debug.log; fi
        #increase volume only if VOLPERCENT is below the max volume limit and above min volume limit
        if [ ${VALUE} -le $AUDIOVOLMAXLIMIT ] && [ ${VALUE} -ge $AUDIOVOLMINLIMIT ];
        then
            # set volume level in percent
            echo -e setvol $VALUE\\nclose | nc -w 1 localhost 6600
        else
            if [ ${VALUE} -gt $AUDIOVOLMAXLIMIT ];
            then
                # if we are over the max volume limit, set the volume to maxvol
                echo -e setvol $AUDIOVOLMAXLIMIT\\nclose | nc -w 1 localhost 6600
            fi
            if [ ${VALUE} -lt $AUDIOVOLMINLIMIT ];
            then
                # if we are unter the min volume limit, set the volume to minvol
                echo -e setvol $AUDIOVOLMINLIMIT\\nclose | nc -w 1 localhost 6600
            fi
        fi
        ;;
    volumeup)
        if [ "${DEBUG_playout_controls_sh}" == "TRUE" ]; then echo "   ${COMMAND}" >> ${PATHDATA}/../logs/debug.log; fi
        #check for volume change during idle
        if [ $VOLCHANGEIDLE == "FALSE" ] || [ $VOLCHANGEIDLE == "OnlyDown" ];
        then
            PLAYSTATE=$(echo -e "status\nclose" | nc -w 1 localhost 6600 | grep -o -P '(?<=state: ).*')
            if [ "$PLAYSTATE" != "play" ]
            then
                #Volume change is not allowed - leave program
                exit 1
            fi
        fi
        if [ ! -f $VOLFILE ]; then
            if [ -z ${VALUE} ]; then
                VALUE=1
            fi
            # $VOLFILE does NOT exist == audio on
            # read volume in percent
            VOLPERCENT=$(echo -e status\\nclose | nc -w 1 localhost 6600 | grep -o -P '(?<=volume: ).*')
            # increase by $AUDIOVOLCHANGESTEP
            VOLPERCENT=`expr ${VOLPERCENT} + \( ${AUDIOVOLCHANGESTEP} \* ${VALUE} \)`
            #increase volume only if VOLPERCENT is below the max volume limit
            if [ $VOLPERCENT -le $AUDIOVOLMAXLIMIT ];
            then
                # set volume level in percent
                echo -e setvol +$VOLPERCENT\\nclose | nc -w 1 localhost 6600
            else
                # if we are over the max volume limit, set the volume to maxvol
                echo -e setvol $AUDIOVOLMAXLIMIT\\nclose | nc -w 1 localhost 6600
            fi
        else
            # $VOLFILE DOES exist == audio off
            # read volume level from $VOLFILE and set as percent
            echo -e setvol `<$VOLFILE`\\nclose | nc -w 1 localhost 6600
            # delete $VOLFILE
            rm -f $VOLFILE
        fi
        ;;
    volumedown)
        if [ "${DEBUG_playout_controls_sh}" == "TRUE" ]; then echo "   ${COMMAND}" >> ${PATHDATA}/../logs/debug.log; fi
        #check for volume change during idle
        if [ $VOLCHANGEIDLE == "FALSE" ] || [ $VOLCHANGEIDLE == "OnlyUp" ];
        then
            PLAYSTATE=$(echo -e "status\nclose" | nc -w 1 localhost 6600 | grep -o -P '(?<=state: ).*')
            if [ "$PLAYSTATE" != "play" ]
            then
                #Volume change is not allowed - leave program
                exit 1
            fi
        fi
        if [ ! -f $VOLFILE ]; then
            if [ -z ${VALUE} ]; then
                VALUE=1
            fi
            # $VOLFILE does NOT exist == audio on
            # read volume in percent
            VOLPERCENT=$(echo -e status\\nclose | nc -w 1 localhost 6600 | grep -o -P '(?<=volume: ).*')
            # decrease by $AUDIOVOLCHANGESTEP
            VOLPERCENT=`expr ${VOLPERCENT} - \( ${AUDIOVOLCHANGESTEP} \* ${VALUE} \)`
            #decrease volume only if VOLPERCENT is above the min volume limit
            if [ $VOLPERCENT -ge $AUDIOVOLMINLIMIT ];
            then
                # set volume level in percent
                echo -e setvol +$VOLPERCENT\\nclose | nc -w 1 localhost 6600
            else
                # if we are below the min volume limit, set the volume to minvol
                echo -e setvol $AUDIOVOLMINLIMIT\\nclose | nc -w 1 localhost 6600
            fi
        else
            # $VOLFILE DOES exist == audio off
            # read volume level from $VOLFILE and set as percent
            echo -e setvol `<$VOLFILE`\\nclose | nc -w 1 localhost 6600
            # delete $VOLFILE
            rm -f $VOLFILE
        fi
        ;;
    getvolume)
        # read volume in percent
        if [ "${DEBUG_playout_controls_sh}" == "TRUE" ]; then echo "   ${COMMAND}" >> ${PATHDATA}/../logs/debug.log; fi
        VOLPERCENT=$(echo -e status\\nclose | nc -w 1 localhost 6600 | grep -o -P '(?<=volume: ).*')
        echo $VOLPERCENT
        ;;
    setmaxvolume)
        if [ "${DEBUG_playout_controls_sh}" == "TRUE" ]; then echo "   ${COMMAND}" >> ${PATHDATA}/../logs/debug.log; fi
        # read volume in percent
        VOLPERCENT=$(echo -e status\\nclose | nc -w 1 localhost 6600 | grep -o -P '(?<=volume: ).*')
        # if volume of the box is greater than wanted maxvolume, set volume to maxvolume
        if [ $VOLPERCENT -gt ${VALUE} ];
        then
            echo -e setvol ${VALUE} | nc -w 1 localhost 6600
        fi
        # if startupvolume is greater than wanted maxvolume, set startupvolume to maxvolume
        if [ ${AUDIOVOLSTARTUP} -gt ${VALUE} ];
        then
            # write new value to file
            echo "$VALUE" > ${PATHDATA}/../settings/Startup_Volume
        fi
        # write new value to file
        echo "$VALUE" > ${PATHDATA}/../settings/Max_Volume_Limit
        # create global config file because individual setting got changed
        . ${PATHDATA}/inc.writeGlobalConfig.sh
        ;;
    getmaxvolume)
        if [ "${DEBUG_playout_controls_sh}" == "TRUE" ]; then echo "   ${COMMAND}" >> ${PATHDATA}/../logs/debug.log; fi
        echo $AUDIOVOLMAXLIMIT
        ;;
    setvolstep)
        if [ "${DEBUG_playout_controls_sh}" == "TRUE" ]; then echo "   ${COMMAND}" >> ${PATHDATA}/../logs/debug.log; fi
        # write new value to file
        echo "$VALUE" > ${PATHDATA}/../settings/Audio_Volume_Change_Step
        # create global config file because individual setting got changed
        . ${PATHDATA}/inc.writeGlobalConfig.sh
        ;;
    getvolstep)
        if [ "${DEBUG_playout_controls_sh}" == "TRUE" ]; then echo "   ${COMMAND}" >> ${PATHDATA}/../logs/debug.log; fi
        echo $AUDIOVOLCHANGESTEP
        ;;
    setstartupvolume)
        if [ "${DEBUG_playout_controls_sh}" == "TRUE" ]; then echo "   ${COMMAND}" >> ${PATHDATA}/../logs/debug.log; fi
        # if value is greater than wanted maxvolume, set value to maxvolume
        if [ ${VALUE} -gt $AUDIOVOLMAXLIMIT ];
        then
            VALUE=$AUDIOVOLMAXLIMIT;
        fi
        # write new value to file
        echo "$VALUE" > ${PATHDATA}/../settings/Startup_Volume
        # create global config file because individual setting got changed
        . ${PATHDATA}/inc.writeGlobalConfig.sh
        ;;
    getstartupvolume)
        if [ "${DEBUG_playout_controls_sh}" == "TRUE" ]; then echo "   ${COMMAND}" >> ${PATHDATA}/../logs/debug.log; fi
        echo ${AUDIOVOLSTARTUP}
        ;;
    setvolumetostartup)
        if [ "${DEBUG_playout_controls_sh}" == "TRUE" ]; then echo "   ${COMMAND}" >> ${PATHDATA}/../logs/debug.log; fi
        # check if startup-volume is disabled
        if [ "${AUDIOVOLSTARTUP}" == 0 ]; then
            exit 1
        else
            # set volume level in percent
            echo -e setvol ${AUDIOVOLSTARTUP}\\nclose | nc -w 1 localhost 6600
        fi
        ;;
    playerstop)
        # stop the player
        if [ "${DEBUG_playout_controls_sh}" == "TRUE" ]; then echo "   ${COMMAND}" >> ${PATHDATA}/../logs/debug.log; fi
        ${PATHDATA}/resume_play.sh -c=savepos && mpc stop
        #if [ -e $AUDIOFOLDERSPATH/playing.txt ]
        #then
        #    sudo rm $AUDIOFOLDERSPATH/playing.txt
        #fi
        if [ "${DEBUG_playout_controls_sh}" == "TRUE" ]; then echo "remove playing.txt" >> ${PATHDATA}/../logs/debug.log; fi
        ;;
    playerstopafter)
        if [ "${DEBUG_playout_controls_sh}" == "TRUE" ]; then echo "   ${COMMAND}" >> ${PATHDATA}/../logs/debug.log; fi
        # remove playerstop timer if existent
        for i in `sudo atq -q s | awk '{print $1}'`;do sudo atrm $i;done
        # stop player after ${VALUE} minutes
        if [ ${VALUE} -gt 0 ];
        then
            echo "mpc stop" | at -q s now + ${VALUE} minute
        fi
        ;;
    playernext)
        # play next track in playlist (==folder)
        # Unmute if muted
        if [ -f $VOLFILE ]; then
            # $VOLFILE DOES exist == audio off
            # read volume level from $VOLFILE and set as percent
            echo -e setvol `<$VOLFILE`\\nclose | nc -w 1 localhost 6600
            # delete $VOLFILE
            rm -f $VOLFILE
        fi
        
        mpc next
        ;;
    playerprev)
        # play previous track in playlist (==folder)
        # Unmute if muted
        if [ -f $VOLFILE ]; then
            # $VOLFILE DOES exist == audio off
            # read volume level from $VOLFILE and set as percent
            echo -e setvol `<$VOLFILE`\\nclose | nc -w 1 localhost 6600
            # delete $VOLFILE
            rm -f $VOLFILE
        fi

        mpc prev
        ;;
    playerrewind)
        # play the first track in playlist (==folder)
        # Unmute if muted
        if [ -f $VOLFILE ]; then
            # $VOLFILE DOES exist == audio off
            # read volume level from $VOLFILE and set as percent
            echo -e setvol `<$VOLFILE`\\nclose | nc -w 1 localhost 6600
            # delete $VOLFILE
            rm -f $VOLFILE
        fi

	      mpc play 1
        ;;
    playerpause)
        # toggle current track
        # mpc knows "pause", which pauses only, and "toggle" which pauses and unpauses, whatever is needed
        # Why on earth has this been called pause instead of toggle? :-)

        # Unmute if muted
        if [ -f $VOLFILE ]; then
            # $VOLFILE DOES exist == audio off
            # read volume level from $VOLFILE and set as percent
            echo -e setvol `<$VOLFILE`\\nclose | nc -w 1 localhost 6600
            # delete $VOLFILE
            rm -f $VOLFILE
        fi
        mpc toggle
        ;;
    playerpauseforce)
        # pause current track with optional delay
        if [ -n ${VALUE} ];
        then
	       /bin/sleep $VALUE
        fi
        mpc pause
        ;;
    playerplay)
        # play / resume current track
        if [ "${DEBUG_playout_controls_sh}" == "TRUE" ]; then echo "Attempting to play: $VALUE" >> ${PATHDATA}/../logs/debug.log; fi
        # May be called with e.g. -v=1 to start a track in the middle of the playlist.
        # Note: the numbering of the tracks starts with 0, so -v=1 starts the second track
        # of the playlist
        # Another note: "mpc play 1" starts the first track (!)

        # Change some settings according to current folder IF the folder.conf exists
        . ${PATHDATA}/inc.settingsFolderSpecific.sh

        # Unmute if muted
        if [ -f $VOLFILE ]; then
            # $VOLFILE DOES exist == audio off
            # read volume level from $VOLFILE and set as percent
            echo -e setvol `<$VOLFILE`\\nclose | nc -w 1 localhost 6600
            # delete $VOLFILE
            rm -f $VOLFILE
        fi

        # No checking for resume if the audio is paused, just unpause it
        PLAYSTATE=$(echo -e "status\nclose" | nc -w 1 localhost 6600 | grep -o -P '(?<=state: ).*')
        if [ "$PLAYSTATE" == "pause" ]
        then
            echo -e "play $VALUE\nclose" | nc -w 1 localhost 6600
        else
            #${PATHDATA}/resume_play.sh -c=resume -v=$VALUE
            mpc play $VALUE
        fi
        ;;
    playerseek)
        # jumps back and forward in track.
        # Usage: ./playout_controls.sh -c=playerseek -v=+15 to jump 15 seconds ahead
        #        ./playout_controls.sh -c=playerseek -v=-10 to jump 10 seconds back
        # Note: Not using "mpc seek" here as it fails if one tries to jump ahead of the beginning of the track
        # (e.g. "mpc seek -15" executed at an elapsed time of 10 seconds let the player hang).
        # mpd seekcur can handle this.
        # Unmute if muted
        if [ -f $VOLFILE ]; then
            # $VOLFILE DOES exist == audio off
            # read volume level from $VOLFILE and set as percent
            echo -e setvol `<$VOLFILE`\\nclose | nc -w 1 localhost 6600
            # delete $VOLFILE
            rm -f $VOLFILE
        fi
        echo -e "seekcur $VALUE\nclose" | nc -w 1 localhost 6600
        ;;
    playerreplay)
        # start the playing track from beginning
        # Unmute if muted
        if [ -f $VOLFILE ]; then
            # $VOLFILE DOES exist == audio off
            # read volume level from $VOLFILE and set as percent
            echo -e setvol `<$VOLFILE`\\nclose | nc -w 1 localhost 6600
            # delete $VOLFILE
            rm -f $VOLFILE
        fi
        mpc seek 0
        ;;
    playerrepeat)
        if [ "${DEBUG_playout_controls_sh}" == "TRUE" ]; then echo "   ${COMMAND} value:${VALUE}" >> ${PATHDATA}/../logs/debug.log; fi
        # repeats a single track or a playlist.
        # Remark: If "single" is "on" but "repeat" is "off", the playout stops after the current song.
        # This command may be called with ./playout_controls.sh -c=playerrepeat -v=single, playlist or off

        case ${VALUE} in
            single)
                mpc repeat on
                mpc single on
                ;;
            playlist)
                mpc repeat on
                mpc single off
                ;;
            *)
                mpc repeat off
                mpc single off
                ;;
        esac
        ;;
    playershuffle)
        # toogles shuffle mode on/off (not only the current playlist but for the whole mpd)
        # this is why a check if "random on" has to be done for shutdown and reboot
        # This command may be called with ./playout_controls.sh -c=playershuffle
        mpc shuffle
        ;;
    playlistclear)
        # clear playlist
        ${PATHDATA}/resume_play.sh -c=savepos
        mpc clear
        ;;
    playlistaddplay)
        # add to playlist (and play)
        # this command clears the playlist, loads a new playlist and plays it. It also handles the resume play feature.
        # FOLDER = rel path from audiofolders
        # VALUE = name of playlist
        if [ "${DEBUG_playout_controls_sh}" == "TRUE" ]; then echo "   playlistaddplay playlist name VALUE: $VALUE" >> ${PATHDATA}/../logs/debug.log; fi
        if [ "${DEBUG_playout_controls_sh}" == "TRUE" ]; then echo "   playlistaddplay FOLDER: $FOLDER" >> ${PATHDATA}/../logs/debug.log; fi

        # NEW VERSION:
        # Read the current config file (include will execute == read)
        . "$AUDIOFOLDERSPATH/$FOLDER/folder.conf"

        # load playlist
        mpc clear
        mpc load "${VALUE//\//SLASH}"
        if [ "${DEBUG_playout_controls_sh}" == "TRUE" ]; then echo "mpc load "${VALUE//\//SLASH} >> ${PATHDATA}/../logs/debug.log; fi

        # Change some settings according to current folder IF the folder.conf exists
        #. ${PATHDATA}/inc.settingsFolderSpecific.sh

        # check if we switch to single file playout
        ${PATHDATA}/single_play.sh -c=single_check -d="${FOLDER}"

        # check if we shuffle the playlist
        ${PATHDATA}/shuffle_play.sh -c=shuffle_check -d="${FOLDER}"

        # Unmute if muted
        if [ -f $VOLFILE ]; then
            # $VOLFILE DOES exist == audio off
            # read volume level from $VOLFILE and set as percent
            echo -e setvol `<$VOLFILE`\\nclose | nc -w 1 localhost 6600
            # delete $VOLFILE
            rm -f $VOLFILE
        fi

        # Now load and play
        if [ "${DEBUG_playout_controls_sh}" == "TRUE" ]; then echo "mpc load "${VALUE//\//SLASH}" && ${PATHDATA}/resume_play.sh -c=resume -d="${FOLDER}"" >> ${PATHDATA}/../logs/debug.log; fi
<<<<<<< HEAD

=======
        ${PATHDATA}/resume_play.sh -c=resume -d="${FOLDER}"
        
>>>>>>> 789d0530
        # write latest folder played to settings file
        sudo echo ${FOLDER} > ${PATHDATA}/../settings/Latest_Folder_Played
        sudo chmod 777 ${PATHDATA}/../settings/Latest_Folder_Played
        if [ "${DEBUG_playout_controls_sh}" == "TRUE" ]; then echo "  echo ${FOLDER} > ${PATHDATA}/../settings/Latest_Folder_Played" >> ${PATHDATA}/../logs/debug.log; fi
        if [ "${DEBUG_playout_controls_sh}" == "TRUE" ]; then echo "  VAR Latest_Folder_Played: ${FOLDER}" >> ${PATHDATA}/../logs/debug.log; fi
        if [ "${DEBUG_playout_controls_sh}" == "TRUE" ]; then echo "  # end playout_controls.sh playlistaddplay" >> ${PATHDATA}/../logs/debug.log; fi

        # OLD VERSION (pre 20190302 - delete once the new version really seems to work):
        # call shuffle_check HERE to enable/disable folder-based shuffling
        # (mpc shuffle is different to random, because when you shuffle before playing,
        # you start your playlist with a different track EVERYTIME. With random you EVER
        # has the first song and random from track 2.
        #mpc load "${VALUE//\//SLASH}" && ${PATHDATA}/shuffle_play.sh -c=shuffle_check && ${PATHDATA}/single_play.sh -c=single_check && ${PATHDATA}/resume_play.sh -c=resume
        #mpc load "${VALUE//\//SLASH}" && ${PATHDATA}/single_play.sh -c=single_check  && ${PATHDATA}/resume_play.sh -c=resume

        ;;
    playlistadd)
        # add to playlist, no autoplay
        if [ "${DEBUG_playout_controls_sh}" == "TRUE" ]; then echo "   ${COMMAND} value:${VALUE}" >> ${PATHDATA}/../logs/debug.log; fi
        # save playlist playing
        mpc load "${VALUE}"
        ;;
    playlistappend)
        if [ "${DEBUG_playout_controls_sh}" == "TRUE" ]; then echo "   ${COMMAND} value:${VALUE}" >> ${PATHDATA}/../logs/debug.log; fi
        mpc add "${VALUE}"
        # Unmute if muted
        if [ -f $VOLFILE ]; then
            # $VOLFILE DOES exist == audio off
            # read volume level from $VOLFILE and set as percent
            echo -e setvol `<$VOLFILE`\\nclose | nc -w 1 localhost 6600
            # delete $VOLFILE
            rm -f $VOLFILE
        fi
        mpc play
        ;;
    playsinglefile)
        if [ "${DEBUG_playout_controls_sh}" == "TRUE" ]; then echo "   ${COMMAND} value:${VALUE}" >> ${PATHDATA}/../logs/debug.log; fi
        mpc clear
        mpc add "${VALUE}"
        mpc repeat off
        mpc single on
        # Unmute if muted
        if [ -f $VOLFILE ]; then
            # $VOLFILE DOES exist == audio off
            # read volume level from $VOLFILE and set as percent
            echo -e setvol `<$VOLFILE`\\nclose | nc -w 1 localhost 6600
            # delete $VOLFILE
            rm -f $VOLFILE
        fi
        mpc play
        ;;
    setidletime)
        if [ "${DEBUG_playout_controls_sh}" == "TRUE" ]; then echo "   ${COMMAND} value:${VALUE}" >> ${PATHDATA}/../logs/debug.log; fi
        # write new value to file
        echo "$VALUE" > ${PATHDATA}/../settings/Idle_Time_Before_Shutdown
        # create global config file because individual setting got changed
        . ${PATHDATA}/inc.writeGlobalConfig.sh
        # restart service to apply the new value
        sudo systemctl restart phoniebox-idle-watchdog.service &
        ;;
    getidletime)
        echo $IDLETIMESHUTDOWN
        ;;
    enablewifi)
        if [ "${DEBUG_playout_controls_sh}" == "TRUE" ]; then echo "   ${COMMAND}" >> ${PATHDATA}/../logs/debug.log; fi
        rfkill unblock wifi
        ;;
    disablewifi)
        if [ "${DEBUG_playout_controls_sh}" == "TRUE" ]; then echo "   ${COMMAND}" >> ${PATHDATA}/../logs/debug.log; fi
        # see https://forum-raspberrypi.de/forum/thread/25696-bluetooth-und-wlan-deaktivieren/#pid226072 seems to disable wifi,
        # as good as it gets
        rfkill block wifi
        ;;
    togglewifi)
        if [ "${DEBUG_playout_controls_sh}" == "TRUE" ]; then echo "   ${COMMAND}" >> ${PATHDATA}/../logs/debug.log; fi
        # function to allow toggle the wifi state
        # Build special for franzformator
        if [[ $(rfkill list wifi | grep -i "Soft blocked: no")  > 0 ]]
        then
            if [ "${DEBUG_playout_controls_sh}" == "TRUE" ]; then echo "   Wifi will now be deactivated" >> ${PATHDATA}/../logs/debug.log; fi
            echo "Wifi will now be deactivated"
            rfkill block wifi
        else
            if [ "${DEBUG_playout_controls_sh}" == "TRUE" ]; then echo "   Wifi will now be activated" >> ${PATHDATA}/../logs/debug.log; fi
            echo "Wifi will now be activated"
            rfkill unblock wifi
        fi
        ;;
    recordstart)
        #mkdir $AUDIOFOLDERSPATH/Recordings
        #kill the potential current playback
        sudo pkill aplay
        #start recorder if not already started
        if ! pgrep -x "arecord" > /dev/null
        then
            echo "start recorder"
            arecord -D plughw:1 --duration=${VALUE} -f cd -vv $AUDIOFOLDERSPATH/Recordings/$(date +"%Y-%m-%d_%H-%M-%S").wav &
        else
            echo "device is already recording"
        fi
        ;;
    recordstop)
        #kill arecord instances
        sudo pkill arecord
        ;;
        recordplaylatest)
        #kill arecord and aplay instances
        sudo pkill arecord
        sudo pkill aplay
        # Unmute if muted
        if [ -f $VOLFILE ]; then
            # $VOLFILE DOES exist == audio off
            # read volume level from $VOLFILE and set as percent
            echo -e setvol `<$VOLFILE`\\nclose | nc -w 1 localhost 6600
            # delete $VOLFILE
            rm -f $VOLFILE
        fi
        aplay `ls $AUDIOFOLDERSPATH/Recordings/*.wav -1t|head -1`
        ;;
    readwifiipoverspeaker)
        # will read out the IP address over the Pi's speaker.
        # Why? Imagine to go to a new wifi, hook up and not know where to point your browser
        cd /home/pi/RPi-Jukebox-RFID/misc/
        # delete older mp3 (in case process was interrupted)
        sudo rm WifiIp.mp3
        /usr/bin/php /home/pi/RPi-Jukebox-RFID/scripts/helperscripts/cli_ReadWifiIp.php
        ;;
    *)
        echo Unknown COMMAND $COMMAND VALUE $VALUE
        if [ "${DEBUG_playout_controls_sh}" == "TRUE" ]; then echo "Unknown COMMAND ${COMMAND} VALUE ${VALUE}" >> ${PATHDATA}/../logs/debug.log; fi
        ;;
esac<|MERGE_RESOLUTION|>--- conflicted
+++ resolved
@@ -566,12 +566,8 @@
 
         # Now load and play
         if [ "${DEBUG_playout_controls_sh}" == "TRUE" ]; then echo "mpc load "${VALUE//\//SLASH}" && ${PATHDATA}/resume_play.sh -c=resume -d="${FOLDER}"" >> ${PATHDATA}/../logs/debug.log; fi
-<<<<<<< HEAD
-
-=======
         ${PATHDATA}/resume_play.sh -c=resume -d="${FOLDER}"
         
->>>>>>> 789d0530
         # write latest folder played to settings file
         sudo echo ${FOLDER} > ${PATHDATA}/../settings/Latest_Folder_Played
         sudo chmod 777 ${PATHDATA}/../settings/Latest_Folder_Played
