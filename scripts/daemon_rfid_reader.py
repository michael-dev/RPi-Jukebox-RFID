#!/usr/bin/env python2

import subprocess
import os, time
from Reader import Reader

reader = Reader()

# get absolute path of this script
dir_path = os.path.dirname(os.path.realpath(__file__))

<<<<<<< HEAD
print(dir_path)
=======
# vars for ensuring delay between same-card-swipes
same_id_delay = 0
previous_id = ""
previous_time = time.time()
>>>>>>> 188239a3

while True:
        # reading the card id
        # NOTE: it's been reported that KKMOON Reader might need the following line altered.
        # Instead of:
        # cardid = reader.reader.readCard()
        # change the line to:
        # cardid = reader.readCard()
        # See here for (German ;) details:
        # https://github.com/MiczFlor/RPi-Jukebox-RFID/issues/551
        cardid = reader.reader.readCard()
        try:
            # start the player script and pass on the cardid (but only if new card or otherwise "same_id_delay" seconds have passed)
            if cardid != None and (cardid != previous_id or (time.time()-previous_time) >= same_id_delay):
                subprocess.call([dir_path + '/rfid_trigger_play.sh --cardid=' + cardid], shell=True)
                previous_id = cardid
                previous_time = time.time()

        except OSError as e:
<<<<<<< HEAD
            print("Execution failed:") 
=======
            print("Execution failed:")
>>>>>>> 188239a3
<|MERGE_RESOLUTION|>--- conflicted
+++ resolved
@@ -9,14 +9,13 @@
 # get absolute path of this script
 dir_path = os.path.dirname(os.path.realpath(__file__))
 
-<<<<<<< HEAD
 print(dir_path)
-=======
+
 # vars for ensuring delay between same-card-swipes
 same_id_delay = 0
 previous_id = ""
 previous_time = time.time()
->>>>>>> 188239a3
+
 
 while True:
         # reading the card id
@@ -36,8 +35,4 @@
                 previous_time = time.time()
 
         except OSError as e:
-<<<<<<< HEAD
-            print("Execution failed:") 
-=======
-            print("Execution failed:")
->>>>>>> 188239a3
+            print("Execution failed:") 