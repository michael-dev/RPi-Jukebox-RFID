--- conflicted
+++ resolved
@@ -7,19 +7,16 @@
 
 # This script will block any I2S DAC e.g. from Hifiberry, Justboom, ES9023, PCM5102A
 # due to the assignment of GPIO 19 and 21 to a buttons
-<<<<<<< HEAD
-
-# 2019-05-14
-# * Rewrite using RPi.GPIO for Raspberry pi zero compatibility.
-# * Added power LED functionality
-=======
 #
 # 2019-12-17
 # Added support to detect RFID tag removal. Requires an appropriate switch
 # makes no difference which hardware implementation you choose, could be a simple switch,
 # or hidden magnetic switch or hacking the rfid reader as suggested here:
 # https://github.com/MiczFlor/RPi-Jukebox-RFID/issues/62
->>>>>>> 2abcc8cb
+#
+# 2019-05-14
+# * Rewrite using RPi.GPIO for Raspberry pi zero compatibility.
+# * Added power LED functionality
 #
 # 2018-10-31
 # Added the function on holding volume + - buttons to change the volume in 0.3s interval
@@ -34,7 +31,6 @@
 # I have not yet had the time to test is, so I placed it in the misc folder.
 # If anybody has ideas or tests or experience regarding this solution, please create pull requests or contact me.
 
-<<<<<<< HEAD
 # This function takes a holding time (fractional seconds), a channel, a GPIO state and an action reference (function).
 # It checks if the GPIO is in the state since the function was called. If the state
 # changes it return False. If the time is over the function returns True.
@@ -70,18 +66,20 @@
     check_call("./scripts/playout_controls.sh -c=recordstop", shell=True)
 def recordplaylatest_action(channel):
     check_call("./scripts/playout_controls.sh -c=recordplaylatest", shell=True)
+def rfidoff_action():
+    check_call("./scripts/playout_controls.sh -c=playerpauseforce", shell=True)
 
 # Handlers that handle special behavior of the push of a button
 # When the shutdown button was held for more than 2 seconds LED flashed and afterwards 
 def shutdown_handler(channel):
     # Detect holding of button
-    if True == checkGpioStaysInState(shutdownHoldTime, shut, GPIO.LOW):
+    if True == checkGpioStaysInState(shutdownHoldTime, btn_shut, GPIO.LOW):
         # Blink LED
         for x in range(0, 10):
-            GPIO.output(pled, x & 1)
+            GPIO.output(led_power, x & 1)
             sleep(PledBlinkTime)
         # Keep LED on until power off
-        GPIO.output(pled, GPIO.HIGH)
+        GPIO.output(led_power, GPIO.HIGH)
         # Shutdown afterwards
         shutdown_action(channel)
     
@@ -90,7 +88,7 @@
     # Rise volume as requested
     volU_action(channel)
     # Detect holding of button
-    while checkGpioStaysInState(volumeHoldTime, volU, GPIO.LOW):
+    while checkGpioStaysInState(volumeHoldTime, btn_volU, GPIO.LOW):
         volU_action(channel)
 
 # When the Volume Up button was held for more than 0.3 seconds every 0.3 seconds he will call a ra$
@@ -98,18 +96,18 @@
     # Rise volume as requested
     volD_action(channel)
     # Detect holding of button
-    while checkGpioStaysInState(volumeHoldTime, volD, GPIO.LOW):
+    while checkGpioStaysInState(volumeHoldTime, btn_volD, GPIO.LOW):
         volD_action(channel)
 
 # Define the used pins of the raspberry board
-shut = 3
-vol0 = 13
-volU = 16
-volD = 19
-next = 26
-prev = 20
-halt = 21
-pled = 7
+btn_shut = 3
+btn_vol0 = 13
+btn_volU = 16
+btn_volD = 19
+btn_next = 26
+btn_prev = 20
+btn_halt = 21
+led_power = 12
 #reco =
 #play =
 
@@ -122,101 +120,31 @@
 PledBlinkTime = 0.3  # Seconds
 
 # Set up GPIO pins and the power led
-GPIO.setup(shut, GPIO.IN, pull_up_down=GPIO.PUD_UP)
-GPIO.setup(vol0, GPIO.IN, pull_up_down=GPIO.PUD_UP)
-GPIO.setup(volU, GPIO.IN, pull_up_down=GPIO.PUD_UP)
-GPIO.setup(volD, GPIO.IN, pull_up_down=GPIO.PUD_UP)
-GPIO.setup(next, GPIO.IN, pull_up_down=GPIO.PUD_UP)
-GPIO.setup(prev, GPIO.IN, pull_up_down=GPIO.PUD_UP)
-GPIO.setup(halt, GPIO.IN, pull_up_down=GPIO.PUD_UP)
-GPIO.setup(pled, GPIO.OUT)
+GPIO.setup(btn_shut       , GPIO.IN, pull_up_down=GPIO.PUD_UP)
+GPIO.setup(btn_vol0       , GPIO.IN, pull_up_down=GPIO.PUD_UP)
+GPIO.setup(btn_volU       , GPIO.IN, pull_up_down=GPIO.PUD_UP)
+GPIO.setup(btn_volD       , GPIO.IN, pull_up_down=GPIO.PUD_UP)
+GPIO.setup(btn_next       , GPIO.IN, pull_up_down=GPIO.PUD_UP)
+GPIO.setup(btn_prev       , GPIO.IN, pull_up_down=GPIO.PUD_UP)
+GPIO.setup(btn_halt       , GPIO.IN, pull_up_down=GPIO.PUD_UP)
+#GPIO.setup(btn_rfidoff, GPIO.IN, pull_up_down=GPIO.PUD_UP)
+GPIO.setup(led_power      , GPIO.OUT)
+# btn_rfidoff = Button(12,pull_up=True)
 
 # Set standard events for the buttons. Callback functions define the actions of the events (THey are defined above)
-GPIO.add_event_detect(shut, GPIO.FALLING, callback=shutdown_handler, bouncetime=bouncetime)
-GPIO.add_event_detect(vol0, GPIO.FALLING, callback=vol0_action, bouncetime=bouncetime)
-GPIO.add_event_detect(volU, GPIO.FALLING, callback=volU_handler, bouncetime=bouncetime)
-GPIO.add_event_detect(volD, GPIO.FALLING, callback=volD_handler, bouncetime=bouncetime)
-GPIO.add_event_detect(next, GPIO.FALLING, callback=next_action, bouncetime=bouncetime)
-GPIO.add_event_detect(prev, GPIO.FALLING, callback=prev_action, bouncetime=bouncetime)
-GPIO.add_event_detect(halt, GPIO.FALLING, callback=halt_action, bouncetime=bouncetime)
+GPIO.add_event_detect(btn_shut, GPIO.FALLING, callback=shutdown_handler, bouncetime=bouncetime)
+GPIO.add_event_detect(btn_vol0, GPIO.FALLING, callback=vol0_action, bouncetime=bouncetime)
+GPIO.add_event_detect(btn_volU, GPIO.FALLING, callback=volU_handler, bouncetime=bouncetime)
+GPIO.add_event_detect(btn_volD, GPIO.FALLING, callback=volD_handler, bouncetime=bouncetime)
+GPIO.add_event_detect(btn_next, GPIO.FALLING, callback=next_action, bouncetime=bouncetime)
+GPIO.add_event_detect(btn_prev, GPIO.FALLING, callback=prev_action, bouncetime=bouncetime)
+GPIO.add_event_detect(btn_halt, GPIO.FALLING, callback=halt_action, bouncetime=bouncetime)
 #reco.when_pressed = recordstart_action
 #reco.when_released = recordstop_action
 #play.when_pressed = recordplaylatest_action
+#GPIO.add_event_detect(btn_rfidoff, GPIO.FALLING, callback=rfidoff_action, bouncetime=bouncetime)
 
 # Switch on power led after boot to indicate state "on" for phoniebox
-GPIO.output(pled, GPIO.HIGH)
-=======
-
-def def_shutdown():
-    check_call("./scripts/playout_controls.sh -c=shutdown", shell=True)
-
-
-def def_volU():
-    check_call("./scripts/playout_controls.sh -c=volumeup", shell=True)
-
-
-def def_volD():
-    check_call("./scripts/playout_controls.sh -c=volumedown", shell=True)
-
-
-def def_vol0():
-    check_call("./scripts/playout_controls.sh -c=mute", shell=True)
-
-
-def def_next():
-    check_call("./scripts/playout_controls.sh -c=playernext", shell=True)
-
-
-def def_prev():
-    check_call("./scripts/playout_controls.sh -c=playerprev", shell=True)
-
-
-def def_rfidoff():
-    check_call("./scripts/playout_controls.sh -c=playerpauseforce", shell=True)
-
-
-def def_halt():
-    check_call("./scripts/playout_controls.sh -c=playerpause", shell=True)
-
-
-def def_recordstart():
-    check_call("./scripts/playout_controls.sh -c=recordstart", shell=True)
-
-
-def def_recordstop():
-    check_call("./scripts/playout_controls.sh -c=recordstop", shell=True)
-
-
-def def_recordplaylatest():
-    check_call("./scripts/playout_controls.sh -c=recordplaylatest", shell=True)
-
-
-btn_shut = Button(3, hold_time=2)
-btn_vol0 = Button(13, pull_up=True)
-btn_volU = Button(16, pull_up=True, hold_time=0.3, hold_repeat=True)
-btn_volD = Button(19, pull_up=True, hold_time=0.3, hold_repeat=True)
-btn_next = Button(26, pull_up=True)
-btn_prev = Button(20, pull_up=True)
-btn_halt = Button(21, pull_up=True)
-# btn_rfidoff = Button(12,pull_up=True)
-# btn_reco = Button(6, pull_up=True) # Choose GPIO to fit your hardware
-# btn_play = Button(12,pull_up=True) # Choose GPIO to fit your hardware
-
-btn_shut.when_held = def_shutdown
-btn_vol0.when_pressed = def_vol0
-btn_volU.when_pressed = def_volU
-# When the Volume Up button was held for more than 0.3 seconds every 0.3 seconds he will call a ra$
-btn_volU.when_held = def_volU
-btn_volD.when_pressed = def_volD
-# When the Volume Down button was held for more than 0.3 seconds every 0.3 seconds he will lower t$
-btn_volD.when_held = def_volD
-btn_next.when_pressed = def_next
-btn_prev.when_pressed = def_prev
-btn_halt.when_pressed = def_halt
-# btn_rfidoff.when_pressed = def_rfidoff
-# btn_reco.when_pressed = def_recordstart
-# btn_reco.when_released = def_recordstop
-# btn_play.when_pressed = def_recordplaylatest
->>>>>>> 2abcc8cb
+GPIO.output(led_power, GPIO.HIGH)
 
 pause()